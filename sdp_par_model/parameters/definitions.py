"""
Enumerates and defines the parameters of the telescopes, bands,
pipelines, etc. Several methods are supplied by which values can be
found by lookup as well (e.g. finding the telescope that is associated
with a given mode)

Parameters defined here include telecope parameters as well as
physical constants. Generally, the output of the functions are
ParameterContainer objects (usually referred to by the variable o in
the methods below) that has parameters as fields.
"""

from __future__ import print_function

from sympy import symbols
import numpy as np

from .container import ParameterContainer

class Constants:
    """
    A new class that takes over the roles of sympy.physics.units and astropy.const, because it is simpler this way
    """
    kilo = 1000
    mega = 1000000
    giga = 1000000000
    tera = 1000000000000
    peta = 1000000000000000

    degree = np.pi / 180
    arcminute = np.pi / 180 / 60
    arcsecond = np.pi / 180 / 60 / 60


class Telescopes:
    """
    Enumerate the possible telescopes to choose from (used in
    :meth:`apply_telescope_parameters`)
    """
    # The originally planned (pre-rebaselining) SKA1 telescopes. TODO: remove?
    SKA1_Low_old = 'SKA1_Low_old'
    SKA1_Mid_old = 'SKA1_Mid_old'
    SKA1_Sur_old = 'SKA1_Survey_old'
    # The rebaselined SKA1 telescopes
    SKA1_Low = 'SKA1_Low'
    SKA1_Mid = 'SKA1_Mid'
    # Proposed SKA2 telescopes
    SKA2_Low = 'SKA2_Low'
    SKA2_Mid = 'SKA2_Mid'

    # Currently supported telescopes (will show up in notebooks)
    available_teles = (SKA1_Low, SKA1_Mid)

class Bands:
    """
    Enumerate all possible bands (used in :meth:`apply_band_parameters`)
    """
    # SKA1 Bands
    Low = 'Low'
    Mid1 = 'Mid1'
    Mid2 = 'Mid2'
    Mid3 = 'Mid3'
    Mid4 = 'Mid4'
    Mid5A = 'Mid5A'
    Mid5B = 'Mid5B'
    Mid5C = 'Mid5C'
    # SKA1 Survey bands - Now obsolete?
    Sur1 = 'Sur1'
    Sur2A = 'Sur2A'
    Sur2B = 'Sur2B'
    Sur3A = 'Sur3A'
    Sur3B = 'Sur3B'
    # SKA2 Bands
    SKA2Low = 'LOWSKA2'
    SKA2Mid = 'MIDSKA2'

    # group the bands defined above into logically coherent sets
    low_bands = {Low}
    mid_bands = {Mid1, Mid2, Mid3, Mid4, Mid5A, Mid5B, Mid5C}
    survey_bands = {Sur1, Sur2A, Sur2B, Sur3A, Sur3B}  # Now obsolete?
    low_bands_ska2 = {SKA2Low}
    mid_bands_ska2 = {SKA2Mid}

    available_bands = (Low,
                       Mid1, Mid2, Mid5A, Mid5B, Mid5C,
                       Sur1)

class Products:
    """
    Enumerate the SDP Products used in pipelines
    """
    Alert = 'Alert'
    Average = 'Average'
    Calibration_Source_Finding = 'Calibration Source Finding'
    Correct = 'Correct'
    Degrid = 'Degrid'
    DFT = 'DFT'
    Demix = 'Demix'
    FFT = 'FFT'
    Flag = 'Flag'
    Grid = 'Grid'
    Gridding_Kernel_Update = 'Gridding Kernel Update'
    Degridding_Kernel_Update = 'Degridding Kernel Update'
    Identify_Component = 'Identify Component'
    Extract_LSM = 'Extract_LSM'
    IFFT = 'IFFT'
    Image_Spectral_Averaging = 'Image Spectral Averaging'
    Image_Spectral_Fitting = 'Image Spectral Fitting'
    Notify_GSM = 'Update GSM'
    PhaseRotation = 'Phase Rotation'
    PhaseRotationPredict = 'Phase Rotation Predict'
    QA = 'QA'
    Receive = 'Receive'
    Reprojection = 'Reprojection'
    ReprojectionPredict = 'Reprojection Predict'
    Select = 'Select'
    Solve = 'Solve'
    Source_Find = 'Source Find'
    Subtract_Visibility = 'Subtract Visibility'
    Subtract_Image_Component = 'Subtract Image Component'
    Update_LSM = 'Update LSM'
    Visibility_Weighting = 'Visibility Weighting'

class Pipelines:
    """
    Enumerate the SDP pipelines. These must map onto the Products. The HPSOs invoke these.
    """
    Ingest = 'Ingest' # Ingest pipeline
    ICAL = 'ICAL'     # ICAL (the big one):produce calibration solutions
    RCAL = 'RCAL'     # Produce calibration solutions in real time
    DPrepA = 'DPrepA' # Produce continuum taylor term images in Stokes I
    DPrepA_Image = 'DPrepA_Image' # Produce continuum taylor term images in Stokes I as CASA does in images
    DPrepB = 'DPrepB' # Produce coarse continuum image cubes in I,Q,U,V (with Nf_out channels)
    DPrepC = 'DPrepC' # Produce fine spectral resolution image cubes un I,Q,U,V (with Nf_out channels)
    DPrepD = 'DPrepD' # Produce calibrated, averaged (In time and freq) visibility data
    Fast_Img = 'Fast_Img' # Produce continuum subtracted residual image every 1s or so

    input = [Ingest]
    realtime = [Ingest, RCAL, Fast_Img]
    imaging = [RCAL, ICAL, DPrepA, DPrepA_Image, DPrepB, DPrepC, Fast_Img]
    output = [DPrepA, DPrepA_Image, DPrepB, DPrepC, Fast_Img]
    all = [Ingest, ICAL, RCAL, DPrepA, DPrepA_Image, DPrepB, DPrepC, DPrepD, Fast_Img]
    pure_pipelines = [Ingest, ICAL, RCAL, DPrepA, DPrepA_Image, DPrepB, DPrepC, DPrepD, Fast_Img]

    # Pipelines that are currently supported (will show up in notebooks)
    available_pipelines = all

class HPSOs:
    """
    Enumerate the pipelines of each High Priority Science Objectives (used in :meth:`apply_hpso_parameters`)
    """
    # Not quite HPSOs (I think), but can be seen as maximal usecases and are treated like HPSOs #TODO check
    hpso_max_Low_c = 'max_LOW_continuum'
    hpso_max_Low_s = 'max_LOW_spectral'
    hpso_max_Low_v = 'max_LOW_visibility'
    hpso_max_Mid_c = 'max_MID_continuum'
    hpso_max_Mid_s = 'max_MID_spectral'
    hpso_max_Mid_v = 'max_MID_visibility'
    hpso_max_band5_Mid_c = 'max_Band5_MID_continuum'
    hpso_max_band5_Mid_s = 'max_Band5_MID_spectral'
<<<<<<< HEAD

    # The HPSOs
    hpso01  = 'hpso01'
    hpso02a = 'hpso02a'
    hpso02b = 'hpso02b'
    hpso04c = 'hpso04c'  # TODO - define this HPSO properly
    hpso13  = 'hpso13'
    hpso14  = 'hpso14'
    hpso15  = 'hpso15'
    hpso22  = 'hpso22'
    hpso27  = 'hpso27'
    hpso32  = 'hpso32'
    hpso37a = 'hpso37a'
    hpso37b = 'hpso37b'
    hpso37c = 'hpso37c'
    hpso38a = 'hpso38a'
    hpso38b = 'hpso38b'

    hpso_telescopes = {hpso01  : Telescopes.SKA1_Low,
                       hpso02a : Telescopes.SKA1_Low,
                       hpso02b : Telescopes.SKA1_Low,
                       hpso04c : Telescopes.SKA1_Low,
                       hpso13  : Telescopes.SKA1_Mid,   # originally Survey
                       hpso14  : Telescopes.SKA1_Mid,
                       hpso15  : Telescopes.SKA1_Mid,   # originally Survey, 'HI, limited spatial resolution'
                       hpso22  : Telescopes.SKA1_Mid,   # Cradle of Life
                       hpso27  : Telescopes.SKA1_Mid,
                       hpso32  : Telescopes.SKA1_Mid,
                       hpso37a : Telescopes.SKA1_Mid,
                       hpso37b : Telescopes.SKA1_Mid,
                       hpso37c : Telescopes.SKA1_Mid,
                       hpso38a : Telescopes.SKA1_Mid,
                       hpso38b : Telescopes.SKA1_Mid,
                       hpso_max_Low_c : Telescopes.SKA1_Low,
                       hpso_max_Low_s : Telescopes.SKA1_Low,
                       hpso_max_Mid_c : Telescopes.SKA1_Mid,
                       hpso_max_Mid_s : Telescopes.SKA1_Mid,
                       hpso_max_band5_Mid_c : Telescopes.SKA1_Mid,
                       hpso_max_band5_Mid_s : Telescopes.SKA1_Mid
                       }

    # Define all HPSO tasks
    hpsoMaxLowC_DprepA = 'hpso_maxLow_c_DprepA'
    hpso_maxLowS_DprepC = 'hpso_maxLow_s_DprepC'

    hpsoMaxMidC_DprepA = 'hpso_maxMid_c_DprepA'
    hpso_maxMidS_DprepC = 'hpso_maxMid_s_DprepC'

    hpsoMaxBand5C_DprepA = 'hpso_maxBand5_DprepA'
    hpso_maxBand5S_DprepC = 'hpso_maxBand5_DprepC'

    hpso01Ingest  = 'hpso01Ingest'
    hpso01RCAL    = 'hpso01RCAL'
    hpso01ICAL    = 'hpso01ICAL'
    hpso01DPrepA  = 'hpso01DPrepA'
    hpso01DPrepB  = 'hpso01DPrepB'
    hpso01DPrepC  = 'hpso01DPrepC'

    hpso02aIngest = 'hpso02aIngest'
    hpso02aRCAL   = 'hpso02aRCAL'
    hpso02aICAL   = 'hpso02aICAL'
    hpso02aDPrepA = 'hpso02aDPrepA'
    hpso02aDPrepB = 'hpso02aDPrepB'
    hpso02aDPrepC = 'hpso02aDPrepC'

    hpso02bIngest = 'hpso02bIngest'
    hpso02bRCAL   = 'hpso02bRCAL'
    hpso02bICAL   = 'hpso02bICAL'
    hpso02bDPrepA = 'hpso02bDPrepA'
    hpso02bDPrepB = 'hpso02bDPrepB'
    hpso02bDPrepC = 'hpso02bDPrepC'

    hpso04cIngest = 'hpso04cIngest'
    hpso04cRCAL   = 'hpso04cRCAL'

    hpso13Ingest  = 'hpso13Ingest'
    hpso13RCAL    = 'hpso13RCAL'
    hpso13ICAL    = 'hpso13ICAL'
    hpso13DPrepA  = 'hpso13DPrepA'
    hpso13DPrepB  = 'hpso13DPrepB'
    hpso13DPrepC  = 'hpso13DPrepC'

    hpso14Ingest  = 'hpso14Ingest'
    hpso14RCAL    = 'hpso14RCAL'
    hpso14ICAL    = 'hpso14ICAL'
    hpso14DPrepA  = 'hpso14DPrepA'
    hpso14DPrepB  = 'hpso14DPrepB'
    hpso14DPrepC  = 'hpso14DPrepC'

    hpso15Ingest  = 'hpso15Ingest'
    hpso15RCAL    = 'hpso15RCAL'
    hpso15ICAL    = 'hpso15ICAL'
    hpso15DPrepA  = 'hpso15DPrepA'
    hpso15DPrepB  = 'hpso15DPrepB'
    hpso15DPrepC  = 'hpso15DPrepC'

    hpso22Ingest  = 'hpso22Ingest'
    hpso22RCAL    = 'hpso22RCAL'
    hpso22ICAL    = 'hpso22ICAL'
    hpso22DPrepA  = 'hpso22DPrepA'
    hpso22DPrepB  = 'hpso22DPrepB'

    hpso27Ingest  = 'hpso27Ingest'
    hpso27RCAL    = 'hpso27RCAL'
    hpso27ICAL    = 'hpso27ICAL'
    hpso27DPrepA  = 'hpso27DPrepA'
    hpso27DPrepB  = 'hpso27DPrepB'

    hpso32Ingest  = 'hpso32Ingest'
    hpso32RCAL    = 'hpso32RCAL'
    hpso32ICAL    = 'hpso32ICAL'
    hpso32DPrepB  = 'hpso32DPrepB'

    hpso37aIngest = 'hpso37aIngest'
    hpso37aRCAL   = 'hpso37aRCAL'
    hpso37aICAL   = 'hpso37aICAL'
    hpso37aDPrepA = 'hpso37aDPrepA'
    hpso37aDPrepB = 'hpso37aDPrepB'

    hpso37bIngest = 'hpso37bIngest'
    hpso37bRCAL   = 'hpso37bRCAL'
    hpso37bICAL   = 'hpso37bICAL'
    hpso37bDPrepA = 'hpso37bDPrepA'
    hpso37bDPrepB = 'hpso37bDPrepB'

    hpso37cIngest = 'hpso37cIngest'
    hpso37cRCAL   = 'hpso37cRCAL'
    hpso37cICAL   = 'hpso37cICAL'
    hpso37cDPrepA = 'hpso37cDPrepA'
    hpso37cDPrepB = 'hpso37cDPrepB'

    hpso38aIngest = 'hpso38aIngest'
    hpso38aRCAL   = 'hpso38aRCAL'
    hpso38aICAL   = 'hpso38aICAL'
    hpso38aDPrepA = 'hpso38aDPrepA'
    hpso38aDPrepB = 'hpso38aDPrepB'

    hpso38bIngest = 'hpso38bIngest'
    hpso38bRCAL   = 'hpso38bRCAL'
    hpso38bICAL   = 'hpso38bICAL'
    hpso38bDPrepA = 'hpso38bDPrepA'
    hpso38bDPrepB = 'hpso38bDPrepB'

    # Map each HPSO to its constituent tasks
    hpso_tasks = {
        hpso_max_Low_c : (hpsoMaxLowC_DprepA,),
        hpso_max_Low_s : (hpso_maxLowS_DprepC,),
        hpso_max_Mid_c : (hpsoMaxMidC_DprepA,),
        hpso_max_Mid_s : (hpso_maxMidS_DprepC,),
        hpso_max_band5_Mid_c : (hpsoMaxBand5C_DprepA,),
        hpso_max_band5_Mid_s : (hpso_maxBand5S_DprepC,),
        hpso01  : (hpso01Ingest,  hpso01RCAL,  hpso01ICAL,  hpso01DPrepA,  hpso01DPrepB,  hpso01DPrepC),
        hpso02a : (hpso02aIngest, hpso02aRCAL, hpso02aICAL, hpso02aDPrepA, hpso02aDPrepB, hpso02aDPrepC),
        hpso02b : (hpso02bIngest, hpso02bRCAL, hpso02bICAL, hpso02bDPrepA, hpso02bDPrepB, hpso02bDPrepC),
        hpso04c : (hpso04cIngest, hpso04cRCAL),
        hpso13  : (hpso13Ingest,  hpso13RCAL,  hpso13ICAL,  hpso13DPrepA,  hpso13DPrepB,  hpso13DPrepC),
        hpso14  : (hpso14Ingest,  hpso14RCAL,  hpso14ICAL,  hpso14DPrepA,  hpso14DPrepB,  hpso14DPrepC),
        hpso15  : (hpso15Ingest,  hpso15RCAL,  hpso15ICAL,  hpso15DPrepA,  hpso15DPrepB,  hpso15DPrepC),
        hpso22  : (hpso22Ingest,  hpso22RCAL,  hpso22ICAL,  hpso22DPrepA,  hpso22DPrepB),
        hpso27  : (hpso27Ingest,  hpso27RCAL,  hpso27ICAL,  hpso27DPrepA,  hpso27DPrepB),
        hpso32  : (hpso32Ingest,  hpso32RCAL,  hpso32ICAL,  hpso32DPrepB),
        hpso37a : (hpso37aIngest, hpso37aRCAL, hpso37aICAL, hpso37aDPrepA, hpso37aDPrepB),
        hpso37b : (hpso37bIngest, hpso37bRCAL, hpso37bICAL, hpso37bDPrepA, hpso37bDPrepB),
        hpso37c : (hpso37cIngest, hpso37cRCAL, hpso37cICAL, hpso37cDPrepA, hpso37cDPrepB),
        hpso38a : (hpso38aIngest, hpso38aRCAL, hpso38aICAL, hpso38aDPrepA, hpso38aDPrepB),
        hpso38b : (hpso38bIngest, hpso38bRCAL, hpso38bICAL, hpso38bDPrepA, hpso38bDPrepB) }

    # Associate tasks with their relevant pipeline types
    ingest_tasks = {hpso01Ingest, hpso02aIngest, hpso02bIngest, hpso04cIngest, hpso13Ingest, hpso13Ingest,
                    hpso14Ingest, hpso15Ingest, hpso22Ingest, hpso27Ingest, hpso32Ingest, hpso37aIngest,
                    hpso37bIngest, hpso37cIngest, hpso38aIngest, hpso38bIngest}

    rcal_tasks =  {hpso01RCAL, hpso02aRCAL, hpso02bRCAL, hpso04cRCAL, hpso13RCAL, hpso13RCAL,
                   hpso14RCAL, hpso15RCAL, hpso22RCAL, hpso27RCAL, hpso32RCAL, hpso37aRCAL,
                   hpso37bRCAL, hpso37cRCAL, hpso38aRCAL, hpso38bRCAL}

    ical_tasks =  {hpso01ICAL, hpso02aICAL, hpso02bICAL, hpso13ICAL, hpso13ICAL,
                   hpso14ICAL, hpso15ICAL, hpso22ICAL, hpso27ICAL, hpso32ICAL, hpso37aICAL,
                   hpso37bICAL, hpso37cICAL, hpso38aICAL, hpso38bICAL}

    dprepA_tasks =  {hpso22DPrepA, hpsoMaxLowC_DprepA, hpsoMaxMidC_DprepA, hpsoMaxBand5C_DprepA}  # HPSO22 is Non-imaging?

    dprepA_Image_tasks =  {hpso01DPrepA, hpso02aDPrepA, hpso02bDPrepA, hpso13DPrepA, hpso13DPrepA,
                           hpso14DPrepA, hpso15DPrepA, hpso27DPrepA, hpso37aDPrepA,
                           hpso37bDPrepA, hpso37cDPrepA, hpso38aDPrepA, hpso38bDPrepA}

    dprepB_tasks =  {hpso01DPrepB, hpso02aDPrepB, hpso02bDPrepB, hpso13DPrepB, hpso13DPrepB,
                     hpso14DPrepB, hpso15DPrepB, hpso22DPrepB, hpso27DPrepB, hpso32DPrepB, hpso37aDPrepB,
                     hpso37bDPrepB, hpso37cDPrepB, hpso38aDPrepB, hpso38bDPrepB}

    dprepC_tasks =  {hpso01DPrepC, hpso02aDPrepC, hpso02bDPrepC, hpso13DPrepC, hpso13DPrepC,
                     hpso14DPrepC, hpso15DPrepC, hpso_maxLowS_DprepC, hpso_maxMidS_DprepC, hpso_maxBand5S_DprepC}

    dprep_tasks = set.union(dprepA_tasks, dprepA_Image_tasks, dprepB_tasks, dprepC_tasks)

    all_tasks = set.union(ingest_tasks, rcal_tasks, ical_tasks, dprep_tasks)  #TODO: add fast_img

    # Assert that we didn't forget to include any task in the "all_tasks" set
    for hpso in hpso_tasks.keys():
        for task in hpso_tasks[hpso]:
            assert task in all_tasks
=======
    hpso01ICAL = '01ICAL'
    hpso01DPrepA = '01DPrepA'
    hpso01DPrepB = '01DPrepB'
    hpso01DPrepC = '01DPrepC'
    hpso01DPrepD = '01DPrepD'
    hpso02aICAL = '02aICAL'
    hpso02aDprepA = '02aDPrepA'
    hpso02aDPrepB = '02aDPrepB'
    hpso02aDPrepC = '02aDPrepC'
    hpso02aDPrepD = '02aDPrepD'
    hpso02bICAL = '02bICAL'
    hpso02bDPrepA = '02bDPrepA'
    hpso02bDPrepB = '02bDPrepB'
    hpso02bDPrepC = '02bDPrepC'
    hpso02bDPrepD = '02bDPrepD'
    hpso13ICAL = '13ICAL'
    hpso13DPrepA = '13DPrepA'
    hpso13DPrepB = '13DPrepB'
    hpso13DPrepC = '13DPrepC'
    hpso14ICAL = '14ICAL'
    hpso14DPrepA = '14DPrepA'
    hpso14DPrepB = '14DPrepB'
    hpso14DPrepC = '14DPrepC'
    hpso15ICAL = '15ICAL'
    hpso15DPrepA = '15DPrepA'
    hpso15DPrepB = '15DPrepB'
    hpso15DPrepC = '15DPrepC'
    hpso22ICAL = '22ICAL'
    hpso22DprepA = '22DPrepA'
    hpso22DprepB = '22DPrepB'
    hpso27ICAL = '27ICAL'
    hpso27DPrepA = '27DPrepA'
    hpso27DPrepB = '27DPrepB'
    hpso32ICAL = '32ICAL'
    hpso32DPrepB = '32DPrepB'
    hpso37aICAL = '37aICAL'
    hpso37aDprepA = '37aDPrepA'
    hpso37aDprepB = '37aDPrepB'
    hpso37bICAL = '37bICAL'
    hpso37bDprepA = '37bDPrepA'
    hpso37bDprepB = '37bDPrepB'
    hpso37cICAL = '37cICAL'
    hpso37cDPrepA = '37cDPrepA'
    hpso37cDPrepB = '37cDPrepB'
    hpso38aICAL = '38aICAL'
    hpso38aDPrepA = '38aDPrepA'
    hpso38aDPrepB = '38aDPrepB'
    hpso38bICAL = '38bICAL'
    hpso38bDPrepA = '38bDPrepA'
    hpso38bDPrepB = '38bDPrepB'

    # group the HPSOs according to which telescope they refer to
    #    hpsos_using_SKA1Low = {hpso01, hpso02a, hpso02b}
    #hpsos_using_SKA1Mid = {hpso19, hpso22, hpso37a, hpso37b, hpso38a,
#hpso38b, hpso14c, hpso14s, hpso14sfull}
    #hpsos_originally_for_SKA1Sur = {hpso13, hpso15, hpso27c, hpso27s, hpso33, hpso35, hpso37c, hpso13c, hpso13s, hpso15c, hpso15s}
    # Because we are no longer building Survey, assume that the HPSOs intended for Survey will run on Mid?
#hpsos_using_SKA1Mid = hpsos_using_SKA1Mid | hpsos_originally_for_SKA1Sur
>>>>>>> efb3b9fc

    # HPSOs that are currently supported (will show up in notebooks).
    # The High Priority Science Objective list below includes the
    # HPSOs that were originally intended for The Survey
    # telescope. These have since been reassigned to Mid.
<<<<<<< HEAD
    hpsos = {hpso01, hpso02a, hpso02b, hpso04c, hpso13, hpso14, hpso15, hpso22, hpso27, hpso32, hpso37a, hpso37b,
             hpso37c, hpso38a, hpso38b}
    available_hpsos = hpsos.union(
        {hpso_max_Low_c, hpso_max_Low_s, hpso_max_Low_v, hpso_max_Mid_c, hpso_max_Mid_s, hpso_max_band5_Mid_c, hpso_max_band5_Mid_s, hpso_max_Mid_v})
=======
    hpsos = [          hpso01ICAL, hpso01DPrepA, hpso01DPrepB, hpso01DPrepC, hpso01DPrepD,
                       hpso02aICAL, hpso02aDprepA, hpso02aDPrepB, hpso02aDPrepC, hpso02aDPrepD,
                       hpso02bICAL, hpso02bDPrepA, hpso02bDPrepB, hpso02bDPrepC, hpso02bDPrepD,
                       hpso13ICAL, hpso13DPrepA, hpso13DPrepB, hpso13DPrepC,
                       hpso14ICAL, hpso14DPrepA, hpso14DPrepB, hpso14DPrepC,
                       hpso15ICAL, hpso15DPrepA, hpso15DPrepB, hpso15DPrepC,
                       hpso22ICAL, hpso22DprepA, hpso22DprepB,
                       hpso27ICAL, hpso27DPrepA, hpso27DPrepB,
                       hpso32ICAL, hpso32DPrepB,
                       hpso37aICAL,hpso37aDprepA,hpso37aDprepB,
                       hpso37bICAL, hpso37bDprepA, hpso37bDprepB,
                       hpso37cICAL, hpso37cDPrepA, hpso37cDPrepB,
                       hpso38aICAL, hpso38aDPrepA, hpso38aDPrepB,
                       hpso38bICAL, hpso38bDPrepA, hpso38bDPrepB]
    available_hpsos = [hpso_max_Low_c, hpso_max_Low_s, hpso_max_Low_v,
                       hpso_max_Mid_c, hpso_max_Mid_s, hpso_max_Mid_v,
                       hpso_max_band5_Mid_c, hpso_max_band5_Mid_s] + hpsos

>>>>>>> efb3b9fc

def define_symbolic_variables(o):
    """
    This method defines the *symbolic* variables that we will use during computations
    and that need to be kept symbolic during evaluation of formulae. One reason to do this would be to allow
    the output formula to be optimized by varying this variable (such as with Tsnap and Nfacet)

    :param o: The supplied ParameterContainer object, to which the symbolic variables are appended (in-place)
    :returns: ParameterContainer
    """
    assert isinstance(o, ParameterContainer)
    o.Nfacet = symbols("Nfacet", integer=True, positive=True)  # Number of facets
    o.DeltaW_stack = symbols("DeltaW_stack", positive=True)

    return o


def define_design_equations_variables(o):
    """
    This method defines the *symbolic* variables that we will use during computations
    and that may need to be kept symbolic during evaluation. One reason to do this would be to allow
    the output formula to be optimized by varying these variables

    :param o: A supplied ParameterContainer object, to which the symbolic variables are appended (in-place)
    :returns: ParameterContainer
    """
    assert isinstance(o, ParameterContainer)

    o.NfOut = symbols("N_f\,out", integer=True, positive=True)
    o.Nmajor = symbols("N_major", integer=True, positive=True)
    o.Nfacet = symbols("N_facet", integer=True, positive=True)
    o.Ncu = symbols("N_cu", integer=True, positive=True)  # number of compute units.
    o.RcuFLOP = symbols("R_cu\,FLOP", positive=True)  # peak FLOP capability of the compute unit
    o.RcuInter = symbols("R_cu\,inter", positive=True)  # maximum bandwidth of interconnect per Compute Unit
    o.RcuIo = symbols("R_cu\,io", positive=True)  # maximum I/O bandwidth of each compute unit to buffer
    o.Rfft = symbols("R_FFT", positive=True)
    o.Rinterfacet = symbols("R_interfacet", positive=True)
    o.Rrp = symbols("R_RP", positive=True)
    o.MuvGrid = symbols("M_uv\,grid", positive=True)
    o.McuWork = symbols("M_cu\,work", positive=True)  # Size of main working memory of the compute unit
    o.McuPool = symbols("M_cu\,pool", positive=True)  # Size of slower (swap) working memory of the compute unit
    o.McuBuf = symbols("M_cu\,buf", positive=True)  # Size of buffer (or share of data-island local buffer)

    o.RspecFLOP = symbols("R^spec_FLOP", positive=True)
    o.RcontFLOP = symbols("R^cont_FLOP", positive=True)
    o.RfastFLOP = symbols("R^fast_FLOP", positive=True)

    o.RspecIo = symbols("R^spec_io", positive=True)
    o.RcontIo = symbols("R^cont_io", positive=True)

    o.Fci = symbols("F_ci", positive=True)
    o.MspecBufVis = symbols("M^spec_buf\,vis", positive=True)
    o.McontBufVis = symbols("M^cont_buf\,vis", positive=True)
    return o


def apply_global_parameters(o):
    """
    Applies the global parameters to the parameter container object o.

    :param o: The supplied ParameterContainer object, to which the symbolic variables are appended (in-place)
    :returns: ParameterContainer
    """
    assert isinstance(o, ParameterContainer)
    o.c = 299792458  # The speed of light, in m/s (from sympy.physics.units.c)
    o.Omega_E = 7.292115e-5  # Rotation relative to the fixed stars in radians/second
    o.R_Earth = 6378136  # Radius if the Earth in meters (equal to astropy.const.R_earth.value)
    o.epsilon_w = 0.01  # Amplitude level of w-kernels to include
    #o.Mvis = 10.0  # Memory size of a single visibility datum in bytes. Set at 10 on 26 Jan 2016 (Ferdl Graser, CSP ICD)
    o.Mvis = 12  # Memory size of a single visibility datum in bytes. See below. Estimated value may change (again).
    o.Mjones = 64.0  # Memory size of a Jones matrix (taken from Ronald's calibration calculations)
    o.Naa = 9  # Support Size of the A Kernel, in (linear) Pixels.
    o.Nmm = 4  # Mueller matrix Factor: 1 is for diagonal terms only, 4 includes off-diagonal terms too.
    o.Npp = 4  # Number of polarization products
    o.Nw = 2  # Bytes per value
    o.Mpx = 8.0  # Memory size of an image pixel in bytes
    o.Mcpx = 16.0  # Memory size of a complex grid pixel in bytes
    o.NAteam = 10 # Number of A-team sources used in demixing
    # o.Qbw = 4.3 #changed from 1 to give 0.34 uv cells as the bw smearing limit. Should be investigated and linked to depend on amp_f_max, or grid_cell_error
    o.Qfcv = 1.0  #changed to 1 to disable but retain ability to see affect in parameter sweep.
    o.Qgcf = 8.0
    o.Qkernel = 10.0  #  epsilon_f/ o.Qkernel is the fraction of a uv cell we allow frequence smearing at edge of convoluion kernel to - i.e error on u,v, position one kernel-radius from gridding point.
    # o.grid_cell_error = 0.34 #found from tump time as given by SKAO at largest FoV (continuum).
    o.Qw = 1.0
    o.Qpix = 2.5  # Quality factor of synthesised beam oversampling
    o.Qfov = 1.0 # Define this in case not defined below
    o.amp_f_max = 1.02  # Added by Rosie Bolton, 1.02 is consistent with the dump time of 0.08s at 200km BL.
    o.Tion = 10.0  #This was previously set to 60s (for PDR) May wish to use much smaller value.
    o.Nf_min = 40  #minimum number of channels to still enable distributed computing, and to reconstruct 5 Taylor terms
    o.Fast_Img_channels = 40  #minimum number of channels to still enable distributed computing, and to calculate spectral images
    o.Nf_min_gran = 800 # minimum number of channels in predict output to prevent overly large output sizes
    o.Ntt = 5 # Number of Taylor terms to compute
    o.NB_parameters = 500 # Number of terms in B parametrization
    o.r_facet_base = 0.2 #fraction of overlap (linear) in adjacent facets.
    o.max_subband_freq_ratio = 1.35 #maximum frequency ratio supported within each subband. 1.35 comes from Jeff Wagg SKAO ("30% fractional bandwidth in subbands").
    o.buffer_factor = 1  # The factor by which the buffer will be oversized. Factor 2 = "double buffering".
    o.Qfov_ICAL = 2.7 #Put the Qfov factor for the ICAL pipeline in here. It is used to calculate the correlator dump rate for instances where the maximum baseline used for an experiment is smaller than the maximum possible for the array. In that case, we might be able to request a longer correlator integration time in the correlator.
    o.Qmax_wproject = 1 # Maximum w-distance to use w-projection on (use w-stacking otherwise)

    # From CSP we are ingesting 10 bytes per visibility (single
    # polarization) built up as follows:
    #
    #   1 byte for time centroid
    # + 8 bytes for complex visibility
    # + 1 byte for flagging fraction, as per CSP ICD v.1.0.
    #     (i.e. 8 bytes for a complex value)
    # + 2 extra bytes for us to reconstruct timestamps etc.
    # + 2 bytes added by "ingest"
    # -----
    #  12 bytes per datum.
    #
    # Somewhere in the "Receive Visibilities" Function of the
    # Ingest Pipeline the 2 bytes additional information are
    # dropped (or used).  However, now we add:
    #
    # +4 byte for Weights (1 float)
    # +1 byte for Flags (1 bit per sample minimum).
    #
    # So the 12 bytes is the 8 for the complex value + 4 for the
    # Weight, which makes 12.  We should also add at least 1 bit
    # for Flags + some small amount of overhead for other meta
    # data.

    o.Nsource_find_iterations = 10 # Number of iterations in source finding
    o.Nsource = 1000 # Number of point sources modelled TODO: Should be set per HPSO
    o.Nminor = 1000 # Average number of minor cycles per major cycle
    o.Nsolve = 10 # Number of Stefcal iterations
    o.Nscales = 10 # Number of scales in MS-MFS - updated to match requirement: SDP_REQ-676 (L2)
    o.Npatch = 4097 # Number of pixels in clean patch

    # To be overridden by the pipelines
    o.Nmajor = 2
    o.Nselfcal = 3
    o.Nmajortotal = o.Nmajor * (o.Nselfcal + 1)
    o.NAProducts = 'all'  # Number of A^A terms to be modelled
    o.tRCAL_G = 10.0 # Real time solution interval for Antenna gains
    o.tICAL_G = 1.0 # Solution interval for Antenna gains
    o.tICAL_B = 3600.0  # Solution interval for Bandpass
    o.tICAL_I = 10.0 # Solution interval for Ionosphere
    o.NIpatches = 1 # Number of ionospheric patches to solve
    o.Tsolve = 10 * 60 # Calibration solution process frequency (task granularity)
    o.Tsnap_min = 0.1
    o.Tsnap = 10 * 60

    # Pipeline variants
    o.on_the_fly = False
    o.blcoal = True
    o.global_blcoal = False
    o.scale_predict_by_facet = True
    o.image_gridding = 0  # Pixels to pad to allow image-plane gridding

    return o


def apply_telescope_parameters(o, telescope):
    """
    Applies the parameters that apply to the supplied telescope to the parameter container object o

    :param o: The supplied ParameterContainer object, to which the symbolic variables are appended (in-place)
    :param telescope:
    :returns: ParameterContainer
    """
    assert isinstance(o, ParameterContainer)
    o.set_param('telescope', telescope)

    if telescope == Telescopes.SKA1_Low:
        o.Bmax = 65000  # Actually constructed max baseline in *m*
        o.Ds = 35  # station "diameter" in metres
        o.Na = 512  # number of antennas
        o.Nbeam = 1  # number of beams
        o.Nf_max = 65536  # maximum number of channels
        o.B_dump_ref = 65000  # m
        o.Tint_min = 0.9  # Minimum correlator integration time (dump time) in *sec* - in reference design
        #o.baseline_bins = np.array((4900, 7100, 10400, 15100, 22100, 32200, 47000, 65000))  # m
        #o.baseline_bin_distribution = np.array(
            #(52.42399198, 7.91161595, 5.91534571, 9.15027832, 7.39594812, 10.56871804, 6.09159108, 0.54251081))#OLD 753 ECP Abs length only
            #(49.79516935, 7.2018153,  6.30406311, 9.87679703, 7.89016813, 11.59539474, 6.67869761, 0.65789474))#LOW ECP 160015 Abs length only
            #These layouts have been foreshortened with elevations of 50,60,70 degrees, and a range of azimuthal angles.
            #(56.96094258,   8.22266894,   7.55474842,  11.56658646,   8.05191328, 5.67275575,   1.85699165,   0.11339293)) #LOW ECP 160015
            #(60.31972106,   7.7165451,    6.92064107,  10.73309147,   7.3828517, 5.17047626,   1.6627458,    0.09392754)) #4a array
            #(60.22065697,   7.72434788,   7.05826222,  10.72169655,   7.36441056, 5.15572168   1.66138048   0.09352366)) #OLD 753 ECP
            
        
        o.baseline_bins = np.array((o.Bmax/16., o.Bmax/8., o.Bmax/4., o.Bmax/2., o.Bmax)) #neater baseline binning!
        o.baseline_bin_distribution = np.array((49.3626883, 13.32914111, 13.65062318, 17.10107961, 6.5564678))#LOW ECP 160015 Abs length only
            
            
        #o.amp_f_max = 1.08  # Added by Rosie Bolton, 1.02 is consistent with the dump time of 0.08s at 200km BL.
        # o.NAProducts = o.nr_baselines # We must model the ionosphere for each station
        o.NAProducts = 'all' # We must model the ionosphere for each station
        o.tRCAL_G = 10.0
        o.tICAL_G = 1.0 # Solution interval for Antenna gains
        o.tICAL_B = 3600.0  # Solution interval for Bandpass
        o.tICAL_I = 10.0 # Solution interval for Ionosphere
        o.NIpatches = 30 # Number of ionospheric patches to solve

    elif telescope == Telescopes.SKA1_Low_old:
        o.Bmax = 100000  # Actually constructed max baseline in *m*
        o.Ds = 35  # station "diameter" in metres
        o.Na = 1024  # number of antennas
        o.Nbeam = 1  # number of beams
        o.Nf_max = 256000  # maximum number of channels
        o.Tint_min = 0.6  # Minimum correlator integration time (dump time) in *sec* - in reference design
        o.B_dump_ref = 100000  # m
        o.baseline_bins = np.array((4900, 7100, 10400, 15100, 22100, 32200, 47000, 68500, 100000))  # m
        o.baseline_bin_distribution = np.array((49.361, 7.187, 7.819, 5.758, 10.503, 9.213, 8.053, 1.985, 0.121))
        o.amp_f_max = 1.02  # Added by Rosie Bolton, 1.02 is consistent with the dump time of 0.08s at 200km BL.
        o.NAProducts = 'all' # We must model the ionosphere for each station
        o.tRCAL_G = 10.0
        o.tICAL_G = 1.0 # Solution interval for Antenna gains
        o.tICAL_B = 3600.0  # Solution interval for Bandpass
        o.tICAL_I = 10.0 # Solution interval for Ionosphere
        o.NIpatches = 30 # Number of ionospheric patches to solve

    elif telescope == Telescopes.SKA1_Mid:
        o.Bmax = 150000  # Actually constructed max baseline in *m*
        o.Ds = 13.5  # station "diameter" in metres, assume 13.5 as this matches the MeerKat antennas
        o.Na = 133 + 64  # number of antennas (expressed as the sum between new and Meerkat antennas)
        o.Nbeam = 1  # number of beams
        o.Nf_max = 65536  # maximum number of channels
        o.Tint_min = 0.14  # Minimum correlator integration time (dump time) in *sec* - in reference design
        o.B_dump_ref = 150000  # m
        # Rosie's conservative, ultra simple numbers (see Absolute_Baseline_length_distribution.ipynb)
        o.baseline_bins = np.array((5000.,7500.,10000.,15000.,25000.,35000.,55000.,75000.,90000.,110000.,130000.,150000)) #"sensible" baseline bins
        o.baseline_bin_distribution = np.array(( 6.14890420e+01,   5.06191389e+00 ,  2.83923113e+00 ,  5.08781928e+00, 7.13952645e+00,   3.75628206e+00,   5.73545412e+00,   5.48158127e+00, 1.73566136e+00,   1.51805606e+00,   1.08802653e-01 ,  4.66297083e-02))#July2-15 post-rebaselining, from Rebaselined_15July2015_SKA-SA.wgs84.197x4.txt % of baselines within each baseline bin
        #o.baseline_bins = np.array((150000,)) #single bin
        #o.baseline_bin_distribution = np.array((100,))#single bin, handy for debugging tests
        #o.NAProducts = 3 # Most antennas can be modelled as the same. [deactivated for now]
        o.tRCAL_G = 10.0
        o.tICAL_G = 1.0 # Solution interval for Antenna gains
        o.tICAL_B = 3600.0  # Solution interval for Bandpass
        o.tICAL_I = 10.0 # Solution interval for Ionosphere
        o.NIpatches = 1 # Number of ionospheric patches to solve
        #o.Tion = 3600

    elif telescope == Telescopes.SKA1_Mid_old:
        o.Bmax = 200000  # Actually constructed max baseline, in *m*
        o.Ds = 13.5  # station "diameter" in meters, 13.5 for Meerkat antennas
        o.Na = 190 + 64  # number of antennas
        o.Nbeam = 1  # number of beams
        o.Nf_max = 256000  # maximum number of channels
        o.B_dump_ref = 200000  # m
        o.Tint_min = 0.08  # Minimum correlator integration time (dump time) in *sec* - in reference design
        o.baseline_bins = np.array((4400, 6700, 10300, 15700, 24000, 36700, 56000, 85600, 130800, 200000))  # m
        o.baseline_bin_distribution = np.array(
            (57.453, 5.235, 5.562, 5.68, 6.076, 5.835, 6.353, 5.896, 1.846, 0.064))
        o.amp_f_max = 1.02  # Added by Rosie Bolton, 1.02 is consistent with the dump time of 0.08s at 200km BL.
        #o.NAProducts = 3 # Most antennas can be modelled as the same. [deactivated for now]
        o.tRCAL_G = 10.0
        o.tICAL_G = 1.0 # Solution interval for Antenna gains
        o.tICAL_B = 3600.0  # Solution interval for Bandpass
        o.tICAL_I = 10.0 # Solution interval for Ionosphere
        o.NIpatches = 1 # Number of ionospheric patches to solve

    elif telescope == Telescopes.SKA1_Sur_old:
        o.Bmax = 50000  # Actually constructed max baseline, in *m*
        o.Ds = 15  # station "diameter" in meters
        o.Na = 96  # number of antennas
        o.Nbeam = 36  # number of beams
        o.Nf_max = 256000  # maximum number of channels
        o.B_dump_ref = 50000  # m
        o.Tint_min = 0.3  # Minimum correlator integration time (dump time) in *sec* - in reference design
        o.baseline_bins = np.array((3800, 5500, 8000, 11500, 16600, 24000, 34600, 50000))  # m
        o.baseline_bin_distribution = np.array((48.39, 9.31, 9.413, 9.946, 10.052, 10.738, 1.958, 0.193))
        o.amp_f_max = 1.02  # Added by Rosie Bolton, 1.02 is consistent with the dump time of 0.08s at 200km BL.
        #o.NAProducts = 1 # Each antenna can be modelled as the same. [deactivated for now]
        o.tRCAL_G = 10.0
        o.tICAL_G = 1.0 # Solution interval for Antenna gains
        o.tICAL_B = 3600.0  # Solution interval for Bandpass
        o.tICAL_I = 10.0 # Solution interval for Ionosphere
        o.NIpatches = 1 # Number of ionospheric patches to solve

    elif telescope == Telescopes.SKA2_Low:
        o.Bmax = 180000  # Actually constructed max baseline, in *m*
        o.Ds = 180  # station "diameter" in meters
        o.Na = 155  # number of antennas
        o.Nbeam = 200  # number of beams
        o.B_dump_ref = 180000  # m
        o.Nf_max = 256000  # maximum number of channels
        o.Tint_min = 0.6  # Minimum correlator integration time (dump time) in *sec* - in reference design
        o.B_dump_ref = 100000  # m
        o.baseline_bins = np.array((4400, 6700, 10300, 15700, 24000, 36700, 56000, 85600, 130800, 180000))  # m
        o.baseline_bin_distribution = np.array(
            (57.453, 5.235, 5.563, 5.68, 6.076, 5.835, 6.352, 5.896, 1.846, 0.064))
        o.amp_f_max = 1.02  # Added by Rosie Bolton, 1.02 is consistent with the dump time of 0.08s at 200km BL.
        o.NAProducts = 'all' # We must model the ionosphere for each station
        o.tRCAL_G = 10.0
        o.tICAL_G = 1.0 # Solution interval for Antenna gains
        o.tICAL_B = 3600.0  # Solution interval for Bandpass
        o.tICAL_I = 10.0 # Solution interval for Ionosphere
        o.NIpatches = 1 # Number of ionospheric patches to solve

    elif telescope == Telescopes.SKA2_Mid:
        o.Bmax = 1800000  # Actually constructed max baseline, in *m*
        o.Ds = 15  # station "diameter" in meters
        o.Na = 155  # number of antennas
        o.Nbeam = 200  # number of beams
        o.Nf_max = 256000  # maximum number of channels
        o.B_dump_ref = 1800000  # m
        o.Tint_min = 0.008  # Minimum correlator integration time (dump time) in *sec* - in reference design
        o.baseline_bins = np.array((44000, 67000, 103000, 157000, 240000, 367000, 560000, 856000, 1308000, 1800000))
        o.baseline_bin_distribution = np.array(
            (57.453, 5.235, 5.563, 5.68, 6.076, 5.835, 6.352, 5.896, 1.846, 0.064))
        o.amp_f_max = 1.02  # Added by Rosie Bolton, 1.02 is consistent with the dump time of 0.08s at 200km BL.
        #o.NAProducts = 3 # Most antennas can be modelled as the same. [deactivated for now]
        o.tRCAL_G = 10.0
        o.tICAL_G = 1.0 # Solution interval for Antenna gains
        o.tICAL_B = 3600.0  # Solution interval for Bandpass
        o.tICAL_I = 10.0 # Solution interval for Ionosphere
        o.NIpatches = 1 # Number of ionospheric patches to solve

    else:
        raise Exception('Unknown Telescope!')

    o.telescope = telescope
    return o

def apply_band_parameters(o, band):
    """
    Applies the parameters that apply to the band to the parameter container object o

    :param o: The supplied ParameterContainer object, to which the symbolic variables are appended (in-place)
    :param band:
    :returns: ParameterContainer
    """
    assert isinstance(o, ParameterContainer)
    o.band = band
    if band == Bands.Low:
        o.telescope = Telescopes.SKA1_Low
        o.freq_min = 50e6  # in Hz
        o.freq_max = 350e6  # in Hz
    elif band == Bands.Mid1:
        o.telescope = Telescopes.SKA1_Mid
        o.freq_min = 350e6
        o.freq_max = 1.05e9
    elif band == Bands.Mid2:
        o.telescope = Telescopes.SKA1_Mid
        o.freq_min = 949.367e6
        o.freq_max = 1.7647e9
    elif band == Bands.Mid3:
        o.telescope = Telescopes.SKA1_Mid
        o.freq_min = 1.65e9
        o.freq_max = 3.05e9
    elif band == Bands.Mid4:
        o.telescope = Telescopes.SKA1_Mid
        o.freq_min = 2.80e9
        o.freq_max = 5.18e9
    elif band == Bands.Mid5A:
        o.telescope = Telescopes.SKA1_Mid
        o.freq_min = 4.60e9
        o.freq_max = 7.10e9
    elif band == Bands.Mid5B:
        o.telescope = Telescopes.SKA1_Mid
        o.freq_min = 11.3e9
        o.freq_max = 13.8e9
    elif band == Bands.Mid5C:
        print("Band = Mid5C: using 2x2.5GHz subbands from 4.6-9.6GHz for band 5")
        o.telescope = Telescopes.SKA1_Mid
        o.freq_min = 4.6e9
        o.freq_max = 9.6e9
    elif band == Bands.Sur1:
        o.telescope = Telescopes.SKA1_Sur_old
        o.freq_min = 350e6
        o.freq_max = 850e6
    elif band == Bands.Sur2A:
        o.telescope = Telescopes.SKA1_Sur_old
        o.freq_min = 650e6
        o.freq_max = 1.35e9
    elif band == Bands.Sur2B:
        o.telescope = Telescopes.SKA1_Sur_old
        o.freq_min = 1.17e9
        o.freq_max = 1.67e9
    elif band == Bands.Sur3A:
        o.telescope = Telescopes.SKA1_Sur_old
        o.freq_min = 1.5e9
        o.freq_max = 2.0e9
    elif band == Bands.Sur3B:
        o.telescope = Telescopes.SKA1_Sur_old
        o.freq_min = 3.5e9
        o.freq_max = 4.0e9
    elif band == Bands.SKA2Low:
        o.telescope = Telescopes.SKA2_Low
        o.freq_min = 70e6
        o.freq_max = 350e6
    elif band == Bands.SKA2Mid:
        o.telescope = Telescopes.SKA2_Mid
        o.freq_min = 450e6
        o.freq_max = 1.05e9
    else:
        raise Exception('Unknown Band!')

    return o


def define_pipeline_products(o, pipeline, named_pipeline_products=[]):
    o.pipeline = pipeline
    o.products = {}
    for product in named_pipeline_products:
        o.products[product] = {'Rflop':0, 'Rio':0.0, 'Rinteract':0.0, 'MW_cache':0}
    return o


def apply_pipeline_parameters(o, pipeline):
    """
    Applies the parameters that apply to the pipeline to the parameter container object o

    :param o: The supplied ParameterContainer object, to which the symbolic variables are appended (in-place)
    :param pipeline: Type of pipeline
    :raise Exception:
    :returns: ParameterContainer
    """
    assert isinstance(o, ParameterContainer)
    define_pipeline_products(o, pipeline)

    if pipeline == Pipelines.Ingest:
        o.Nf_out = o.Nf_max
        o.Nselfcal = 0
        o.Nmajor = 0
        o.Nmajortotal = 0
        o.Npp = 4 # We get everything
        o.Tobs = 1. * 3600.0  # in seconds
        if o.telescope == Telescopes.SKA1_Low:
            o.amp_f_max = 1.08
        elif o.telescope == Telescopes.SKA1_Mid:
            o.amp_f_max = 1.034

    elif pipeline == Pipelines.ICAL:
        o.Qfov = o.Qfov_ICAL  # Field of view factor
        o.Nselfcal = 3
        o.Nmajor = 2
        o.Nminor = 10000
        o.Nmajortotal = o.Nmajor * (o.Nselfcal + 1) + 1
        o.Qpix = 2.5  # Quality factor of synthesised beam oversampling
        o.Nf_out = min(o.Nf_min, o.Nf_max)
        o.Npp = 4 # We get everything
        o.Tobs = 1. * 3600.0  # in seconds
        if o.telescope == Telescopes.SKA1_Low:
            o.amp_f_max = 1.08
        elif o.telescope == Telescopes.SKA1_Mid:
            o.amp_f_max = 1.034

    elif pipeline == Pipelines.RCAL:
        o.Qfov = 2.7  # Field of view factor
        o.Nselfcal = 0
        o.Nmajor = 0
        o.Nmajortotal = o.Nmajor * (o.Nselfcal + 1) + 1
        o.Qpix = 2.5  # Quality factor of synthesised beam oversampling
        o.Nf_out = min(o.Nf_min, o.Nf_max)
        o.Npp = 4 # We get everything
        o.Tobs = 1. * 3600.0  # in seconds
        o.Tsolve = 10
        if o.telescope == Telescopes.SKA1_Low:
            o.amp_f_max = 1.08
        elif o.telescope == Telescopes.SKA1_Mid:
            o.amp_f_max = 1.034

    elif (pipeline == Pipelines.DPrepA) or (pipeline == Pipelines.DPrepA_Image):
        o.Qfov = 1.0  # Field of view factor
        o.Nselfcal = 0
        o.Nmajor = 10
        o.Nmajortotal = o.Nmajor * (o.Nselfcal + 1) + 1
        o.Qpix = 2.5  # Quality factor of synthesised beam oversampling
        o.Nf_out = min(o.Nf_min, o.Nf_max)
        o.Npp = 2 # We only want Stokes I, V
        o.Tobs = 1. * 3600.0  # in seconds
        if o.telescope == Telescopes.SKA1_Low:
            o.amp_f_max = 1.08
        elif o.telescope == Telescopes.SKA1_Mid:
            o.amp_f_max = 1.034

    elif pipeline == Pipelines.DPrepB:
        o.Qfov = 1.0  # Field of view factor
        o.Nselfcal = 0
        o.Nmajor = 10
        o.Nmajortotal = o.Nmajor * (o.Nselfcal + 1) + 1
        o.Qpix = 2.5  # Quality factor of synthesised beam oversampling
        o.Npp = 4 # We want Stokes I, Q, U, V
        o.Nf_out = min(o.Nf_min, o.Nf_max)
        o.Tobs = 1. * 3600.0  # in seconds
        if o.telescope == Telescopes.SKA1_Low:
            o.amp_f_max = 1.08
        elif o.telescope == Telescopes.SKA1_Mid:
            o.amp_f_max = 1.034


    elif pipeline == Pipelines.DPrepC:
        o.Qfov = 1.0  # Field of view factor
        o.Nselfcal = 0
        o.Nmajor = 10
        o.Nmajortotal = o.Nmajor * (o.Nselfcal + 1) + 1 
        o.Qpix = 2.5  # Quality factor of synthesised beam oversampling
        o.Nf_out = o.Nf_max  # The same as the maximum number of channels
        o.Tobs = 1. * 3600
        if o.telescope == Telescopes.SKA1_Low:
            o.amp_f_max = 1.02
        elif o.telescope == Telescopes.SKA1_Mid:
            o.amp_f_max = 1.01
        else:
            raise Exception("amp_f_max not defined for Spectral mode for the telescope %s" % o.telescope)

    elif pipeline == Pipelines.DPrepD:
        o.Qfov = 1.0  # Field of view factor
        o.Nselfcal = 0
        o.Nmajor = 10
        o.Nmajortotal = o.Nmajor * (o.Nselfcal + 1) + 1 
        o.Qpix = 2.5  # Quality factor of synthesised beam oversampling
        o.Nf_out = o.Nf_max  # The same as the maximum number of channels
        o.Tobs = 1. * 3600
        if o.telescope == Telescopes.SKA1_Low:
            o.amp_f_max = 1.02
        elif o.telescope == Telescopes.SKA1_Mid:
            o.amp_f_max = 1.01

    elif pipeline == Pipelines.Fast_Img:
        #TODO: check whether Naa (A kernel size) should be smaller (or zero) for fast imaging
        #TODO: update this to cope with multiple timescales for output
        o.Qfov = 0.9  # Field of view factor
        o.Nselfcal = 0
        o.Nmajor = 0
        o.Nmajortotal = o.Nmajor * (o.Nselfcal + 1) + 1 
        o.Qpix = 1.5  # Quality factor of synthesised beam oversampling
        o.Nf_out = min(o.Fast_Img_channels, o.Nf_max)  # Initially this value was computed, but now capped to 500.
        o.Npp = 2 # We only want Stokes I, V
        o.Tobs = 1.0
        o.Tsnap = o.Tobs
        if o.telescope == Telescopes.SKA1_Low:
            o.amp_f_max = 1.02
        elif o.telescope == Telescopes.SKA1_Mid:
            o.amp_f_max = 1.02

        o.Nmm = 1 # Off diagonal terms probably not needed?

    else:
        raise Exception('Unknown pipeline: %s' % str(pipeline))

    return o

def apply_hpso_parameters(o, hpso, hpso_task):
    """
    Applies the parameters that apply to the supplied HPSO to the parameter container object o. Each Telescope
    serves only one specialised pipeline and one HPSO

    :param o: The supplied ParameterContainer object, to which the symbolic variables are appended (in-place)
    :param hpso: The HPSO
    :param hpso_task: SDPTask (can be None?)
    :returns: ParameterContainer
    """
    assert isinstance(o, ParameterContainer)
    assert hpso in HPSOs.available_hpsos  # Check that the HPSO is listed as being available for calculation
    assert hpso in HPSOs.hpso_telescopes.keys()  # Check that this lookup has been defined

    o.set_param('hpso', hpso)
    o.set_param('telescope', HPSOs.hpso_telescopes[hpso])

    if hpso_task is not None:
        assert hpso_task in HPSOs.all_tasks
        assert hpso_task in HPSOs.hpso_tasks[hpso]  # make sure a valid task has been defined for this HPSO

        if hpso_task in HPSOs.ingest_tasks:
            o.pipeline = Pipelines.Ingest
        elif hpso_task in HPSOs.rcal_tasks:
            o.pipeline = Pipelines.RCAL
        elif hpso_task in HPSOs.ical_tasks:
            o.pipeline = Pipelines.ICAL
        elif hpso_task in HPSOs.dprepA_tasks:
    elif hpso == HPSOs.hpso_max_Low_v: #"Maximal" case for LOW
        o.set_param('telescope', Telescopes.SKA1_Low)
        o.pipeline = Pipelines.DPrepD
        o.freq_min = 50e6
        o.freq_max = 350e6
        o.Nbeam = 1  # only 1 beam here
        o.Nf_out = 65536 // 4 # allow some visibility averaging
        o.Tobs = 1.0 * 3600.0
        o.Nf_max = 65536
        o.Bmax = 65000  # m
        o.Texp = 6 * 3600.0  # sec
        o.Tpoint = 6 * 3600.0  # sec
        o.Tobs = 1.0 * 3600.0
        o.Nf_max = 65536
        o.Bmax = 150000  # m
        o.Texp = 6 * 3600.0  # sec
        o.Tpoint = 6 * 3600.0  # sec
    elif hpso == HPSOs.hpso_max_Mid_v:
        o.set_param('telescope', Telescopes.SKA1_Mid)
        o.pipeline = Pipelines.DPrepD
        o.freq_min = 350e6
        o.freq_max = 1.05e9
        o.Nbeam = 1
        o.Nf_out = 65536 // 4 # allow some visibility averaging
            o.pipeline = Pipelines.DPrepA
        elif hpso_task in HPSOs.dprepA_Image_tasks:
            o.pipeline = Pipelines.DPrepA_Image
        elif hpso_task in HPSOs.dprepB_tasks:
            o.pipeline = Pipelines.DPrepB
        elif hpso_task in HPSOs.dprepC_tasks:
            o.pipeline = Pipelines.DPrepC
    else:
        o.pipeline = Pipelines.all  # TODO: this is incorrect, but what else do we assume?

    if hpso == HPSOs.hpso01:
        o.freq_min = 50e6
        o.freq_max = 200e6
        o.Nbeam = 2  # using 2 beams as per HPSO request...
        o.Tobs = 6 * 3600.0
        o.Nf_max = 65536/o.Nbeam #only half the number of channels when Nbeam is doubled
        o.Bmax = 65000  # m
        o.Texp = 2500 * 3600.0  # sec
        o.Tpoint = 1000 * 3600.0  # sec
<<<<<<< HEAD
        assert hpso_task is not None
        if hpso_task == HPSOs.hpso01ICAL:
            o.Qfov = 2.7
        elif hpso_task == HPSOs.hpso01DPrepB:
            o.Nf_out = 500  #
            o.Npp = 4
        elif hpso_task == HPSOs.hpso01DPrepC:
            o.Nf_out = 1500  # 1500 channels in output
            o.Npp = 4

    elif hpso == HPSOs.hpso02a:
=======
        o.Npp = 4
    elif hpso == HPSOs.hpso01DPrepD:
        o.set_param('telescope', Telescopes.SKA1_Low)
        o.pipeline = Pipelines.DPrepD
        o.freq_min = 50e6
        o.freq_max = 200e6
        o.Nbeam = 2  # using 2 beams as per HPSO request...
        o.Nf_out = 1500  # 1500 channels in output
        o.Tobs = 6 * 3600.0
        o.Nf_max = 65536/o.Nbeam #only half the number of channels when Nbeam is doubled
        o.Bmax = 65000  # m
        o.Texp = 2500 * 3600.0  # sec
        o.Tpoint = 1000 * 3600.0  # sec
        o.Npp = 4
    elif hpso == HPSOs.hpso02aICAL:
        o.set_param('telescope', Telescopes.SKA1_Low)
        o.pipeline = Pipelines.ICAL
        o.freq_min = 50e6
        o.freq_max = 200e6
        o.Nbeam = 2  # using 2 beams as per HPSO request...
        o.Tobs = 6 * 3600.0  # sec
        o.Nf_max    = 65536/o.Nbeam #only half the number of channels when Nbeam is doubled
        o.Bmax = 65000  # m
        o.Texp = 2500 * 3600.0  # sec
        o.Tpoint = 100 * 3600.0  # sec
        o.Qfov = 1.8
    elif hpso == HPSOs.hpso02aDprepA:
        o.set_param('telescope', Telescopes.SKA1_Low)
        o.pipeline = Pipelines.DPrepA_Image
        o.freq_min = 50e6
        o.freq_max = 200e6
        o.Nbeam = 2  # using 2 beams as per HPSO request...
        o.Tobs = 6 * 3600.0  # sec
        o.Nf_max    = 65536/o.Nbeam #only half the number of channels when Nbeam is doubled
        o.Bmax = 65000  # m
        o.Texp = 2500 * 3600.0  # sec
        o.Tpoint = 100 * 3600.0  # sec
    elif hpso == HPSOs.hpso02aDPrepB:
        o.set_param('telescope', Telescopes.SKA1_Low)
        o.pipeline = Pipelines.DPrepB
        o.freq_min = 50e6
        o.freq_max = 200e6
        o.Nbeam = 2  # using 2 beams as per HPSO request...
        o.Tobs = 6 * 3600.0  # sec
        o.Nf_max    = 65536/o.Nbeam #only half the number of channels when Nbeam is doubled
        o.Nf_out = 500  # 500 channel pseudo continuum output
        o.Bmax = 65000  # m
        o.Texp = 2500 * 3600.0  # sec
        o.Tpoint = 100 * 3600.0  # sec
        o.Npp = 4
    elif hpso == HPSOs.hpso02aDPrepC:
        o.set_param('telescope', Telescopes.SKA1_Low)
        o.pipeline = Pipelines.DPrepC
>>>>>>> efb3b9fc
        o.freq_min = 50e6
        o.freq_max = 200e6
        o.Nbeam = 2  # using 2 beams as per HPSO request...
        o.Tobs = 6 * 3600.0  # sec
<<<<<<< HEAD
        o.Nf_max    = 65536/o.Nbeam #only half the number of channels when Nbeam is doubled
        o.Bmax = 65000  # m
        o.Texp = 2500 * 3600.0  # sec
        o.Tpoint = 100 * 3600.0  # sec
        assert hpso_task is not None
        if hpso_task == HPSOs.hpso02aICAL:
            o.Qfov = 1.8
        elif hpso_task == HPSOs.hpso02aDPrepB:
            o.Nf_out = 500  #
            o.Npp = 4
        elif hpso_task == HPSOs.hpso02aDPrepC:
            o.Nf_out = 1500  # 1500 channels in output
            o.Npp = 4

    elif hpso == HPSOs.hpso02b:
=======
        o.Nf_max = 65536/o.Nbeam #only half the number of channels when Nbeam is doubled
        o.Nf_out = 1500  # 1500 channels in output
        o.Bmax = 65000  # m
        o.Texp = 2500 * 3600.0  # sec
        o.Tpoint = 100 * 3600.0  # sec
        o.Npp = 4
    elif hpso == HPSOs.hpso02aDPrepD:
        o.set_param('telescope', Telescopes.SKA1_Low)
        o.pipeline = Pipelines.DPrepD
        o.freq_min = 50e6
        o.freq_max = 200e6
        o.Nbeam = 2  # using 2 beams as per HPSO request...
        o.Tobs = 6 * 3600.0  # sec
        o.Nf_max = 65536/o.Nbeam #only half the number of channels when Nbeam is doubled
        o.Nf_out = 1500  # 1500 channels in output
        o.Bmax = 65000  # m
        o.Texp = 2500 * 3600.0  # sec
        o.Tpoint = 100 * 3600.0  # sec
        o.Npp = 4
    elif hpso == HPSOs.hpso02bICAL:
        o.set_param('telescope', Telescopes.SKA1_Low)
        o.pipeline = Pipelines.ICAL
        o.freq_min = 50e6
        o.freq_max = 200e6
        o.Nbeam = 2  # using 2 beams as per HPSO request...
        o.Tobs = 6 * 3600.0  # sec
        o.Nf_max = 65536/o.Nbeam #only half the number of channels when Nbeam is doubled
        o.Bmax = 65000  # m
        o.Texp = 2500 * 3600.0  # sec
        o.Tpoint = 10 * 3600.0  # sec
        o.Qfov = 1.8
    elif hpso == HPSOs.hpso02bDPrepA:
        o.set_param('telescope', Telescopes.SKA1_Low)
        o.pipeline = Pipelines.DPrepA_Image
        o.freq_min = 50e6
        o.freq_max = 200e6
        o.Nbeam = 2  # using 2 beams as per HPSO request...
        o.Tobs = 6 * 3600.0  # sec
        o.Nf_max = 65536/o.Nbeam #only half the number of channels when Nbeam is doubled
        o.Bmax = 65000  # m
        o.Texp = 2500 * 3600.0  # sec
        o.Tpoint = 10 * 3600.0  # sec
    elif hpso == HPSOs.hpso02bDPrepB:
        o.set_param('telescope', Telescopes.SKA1_Low)
        o.pipeline = Pipelines.DPrepB
        o.freq_min = 50e6
        o.freq_max = 200e6
        o.Nbeam = 2  # using 2 beams as per HPSO request...
        o.Tobs = 6 * 3600.0  # sec
        o.Nf_max = 65536/o.Nbeam #only half the number of channels when Nbeam is doubled
        o.Nf_out = 500  # 500 channel pseudo continuum
        o.Bmax = 65000  # m
        o.Texp = 2500 * 3600.0  # sec
        o.Tpoint = 10 * 3600.0  # sec
        o.Npp = 4
    elif hpso == HPSOs.hpso02bDPrepC:
        o.set_param('telescope', Telescopes.SKA1_Low)
        o.pipeline = Pipelines.DPrepC
>>>>>>> efb3b9fc
        o.freq_min = 50e6
        o.freq_max = 200e6
        o.Nbeam = 2  # using 2 beams as per HPSO request...
        o.Tobs = 6 * 3600.0  # sec
        o.Nf_max = 65536/o.Nbeam #only half the number of channels when Nbeam is doubled
        o.Bmax = 65000  # m
        o.Texp = 2500 * 3600.0  # sec
        o.Tpoint = 10 * 3600.0  # sec
<<<<<<< HEAD
        assert hpso_task is not None
        if hpso_task == HPSOs.hpso02bICAL:
            o.Qfov = 1.8
        elif hpso_task == HPSOs.hpso02bDPrepB:
            o.Nf_out = 500  #
            o.Npp = 4
        elif hpso_task == HPSOs.hpso02bDPrepC:
            o.Nf_out = 1500  # 1500 channels in output - test to see if this is cheaper than 500cont+1500spec
            o.Npp = 4

    elif hpso == HPSOs.hpso04c:  # Pulsar Search. #TODO: confirm the values in tis parameter list is correct
        o.Tobs = 612  # seconds

        # TODO: add missing parameters. The values below are copied from HPSO02b and are just placeholders

        o.Nbeam = 1
        o.Nf_max = 65536 # TODO: estimate the number of frequency channels we need to run RCAL
        o.Bmax = 10000  # m # TODO: check assumption about Bmax here - visibility data just used to correct phase in RCAL
        o.freq_min = 150e6  # TODO: placeholder value; please update
        o.freq_max = 350e6 # TODO: placeholder value; please update

    elif hpso == HPSOs.hpso13:
=======
        o.Npp = 4
    elif hpso == HPSOs.hpso02bDPrepD:
        o.set_param('telescope', Telescopes.SKA1_Low)
        o.pipeline = Pipelines.DPrepD
        o.freq_min = 50e6
        o.freq_max = 200e6
        o.Nbeam = 2  # using 2 beams as per HPSO request...
        o.Tobs = 6 * 3600.0  # sec
        o.Nf_max = 65536/o.Nbeam #only half the number of channels when Nbeam is doubled
        o.Nf_out = 1500  # 1500 channels in output - test to see if this is cheaper than 500cont+1500spec
        o.Bmax = 65000  # m
        o.Texp = 2500 * 3600.0  # sec
        o.Tpoint = 10 * 3600.0  # sec
        o.Npp = 4
    elif hpso == HPSOs.hpso13ICAL:
        o.set_param('telescope', Telescopes.SKA1_Mid)  #WAS SURVEY: UPDATED
        o.pipeline = Pipelines.ICAL
        o.comment = 'HI, limited BW'
        o.freq_min = 790e6
        o.freq_max = 950e6
        o.Tobs = 6 * 3600.0  # sec
        o.Nf_max = 41000  #41k comes from assuming 3.9kHz width over 790-950MHz
        o.Bmax = 40000  # m
        o.Texp = 5000 * 3600.0  # sec
        o.Tpoint = 1000 * 3600.0  # sec
        o.Qfov = 2.7
    elif hpso == HPSOs.hpso13DPrepA:
        o.set_param('telescope', Telescopes.SKA1_Mid)  #WAS SURVEY: UPDATED
        o.pipeline = Pipelines.DPrepA_Image
>>>>>>> efb3b9fc
        o.comment = 'HI, limited BW'
        o.freq_min = 790e6
        o.freq_max = 950e6
        o.Tobs = 6 * 3600.0  # sec
        o.Nf_max = 41000  #41k comes from assuming 3.9kHz width over 790-950MHz
        o.Bmax = 40000  # m
        o.Texp = 5000 * 3600.0  # sec
        o.Tpoint = 1000 * 3600.0  # sec
        assert hpso_task is not None
        if hpso_task == HPSOs.hpso13ICAL:
            o.Qfov = 2.7
        elif hpso_task == HPSOs.hpso13DPrepB:
            o.Nf_max = 65536
            o.Nf_out = 500 #500 channel pseudo continuum
            o.Npp = 2
        elif hpso_task == HPSOs.hpso13DPrepC:
            o.Nf_max = 65536
            o.Nf_out = 3200
            o.Npp = 2

    elif hpso == HPSOs.hpso14:
        o.comment = 'HI'
        o.freq_min = 1.2e9
        o.freq_max = 1.5e9 #Increase freq range to give >1.2 ratio for continuum
        o.Tobs = 6 * 3600.0  # sec
        o.Nf_max = 65536  #
        o.Bmax = 25000  # m (25km set by experiment)
        o.Texp = 2000 * 3600.0  # sec
        o.Tpoint = 10 * 3600.0  # sec
        assert hpso_task is not None
        if hpso_task == HPSOs.hpso14ICAL:
            o.Nf_out = 500
            o.Qfov = 1.8
        elif hpso_task == HPSOs.hpso14DPrepB:
            o.freq_max = 1.5e9
            o.Nf_max = 100  # 300 channel pseudo continuum (small BW)
            o.Bmax = 25000  # m
            o.Npp = 2
        elif hpso_task == HPSOs.hpso14DPrepC:
            o.freq_min = 1.3e9
            o.freq_max = 1.4e9
            o.Nf_max = 5000  # Only 5,000 spectral line channels.
            o.Npp = 2

    elif hpso == HPSOs.hpso15:
        o.comment = 'HI, limited spatial resolution'
        o.freq_min = 1.30e9 # was 1.415e9 #change this to give larger frac BW for continuum accuracy
        o.freq_max = 1.56e9 # was 1.425e9 #increased to give 20% frac BW in continuum
        o.Tobs = 4.4 * 3600.0  # sec
        o.Nf_max = 65536
        o.Bmax = 15000 #13000  # m (Experiment needs 13, use 15 (round up to nearest 5km) for ICAL as part of Science roll out work)
        o.Texp = 12600 * 3600.0  # sec
        o.Tpoint = 4.4 * 3600.0  # sec
        assert hpso_task is not None
        if hpso_task == HPSOs.hpso15ICAL:
            o.Nf_out = 500
            o.Qfov = 1.8
        elif hpso_task == HPSOs.hpso15DPrepB:
            o.Nf_out = 300 # 300 channels pseudo continuum
            o.Npp = 2
        elif hpso_task == HPSOs.hpso15DPrepC:
            o.freq_min = 1.415e9
            o.freq_max = 1.425e9
            o.Nf_max = 2500  # Only 2,500 spectral line channels.
            o.Npp = 2

    elif hpso == HPSOs.hpso22:
        o.comment = 'Cradle of life'
        o.freq_min = 10e9
        o.freq_max = 12e9
        o.Tobs = 6 * 3600.0  # sec
        o.Nf_max = 65536
        o.Bmax = 150000  # m
        o.Texp = 6000 * 3600.0  # sec
        o.Tpoint = 600 * 3600.0  # sec
<<<<<<< HEAD
        assert hpso_task is not None
        if hpso_task == HPSOs.hpso22ICAL:
            o.Qfov = 2.7
        elif hpso_task == HPSOs.hpso22DPrepB:
            o.Nf_out = 500  # 500 channel continuum observation - band 5.
            o.Tpoint = 600 * 3600.0  # sec
            o.Npp = 4

    elif hpso == HPSOs.hpso27:
=======
        o.Npp = 4
    elif hpso == HPSOs.hpso27ICAL:
        o.set_param('telescope', Telescopes.SKA1_Mid)
        o.pipeline = Pipelines.ICAL
        o.freq_min = 1.0e9
        o.freq_max = 1.5e9
        o.Tobs = 0.123 * 3600.0  # sec
        o.Nf_max = 65536
        o.Bmax = 50000  # m
        o.Texp = 10000 * 3600.0  # sec
        o.Tpoint = 0.123 * 3600.0  # sec
        o.Qfov = 1.0
    elif hpso == HPSOs.hpso27DPrepA:
        o.set_param('telescope', Telescopes.SKA1_Mid)
        o.pipeline = Pipelines.DPrepA_Image
        o.freq_min = 1.0e9
        o.freq_max = 1.5e9
        o.Tobs = 0.123 * 3600.0  # sec
        o.Nf_max = 65536
        o.Bmax = 50000  # m
        o.Texp = 10000 * 3600.0  # sec
        o.Tpoint = 0.123 * 3600.0  # sec
    elif hpso == HPSOs.hpso27DPrepB:
>>>>>>> efb3b9fc
        o.set_param('telescope', Telescopes.SKA1_Mid)
        o.freq_min = 1.0e9
        o.freq_max = 1.5e9
        o.Tobs = 0.123 * 3600.0  # sec
        o.Nf_max = 65536
        o.Bmax = 50000  # m
        o.Texp = 10000 * 3600.0  # sec
        o.Tpoint = 0.123 * 3600.0  # sec
<<<<<<< HEAD
        assert hpso_task is not None
        if hpso_task == HPSOs.hpso27ICAL:
            o.Qfov = 1.0
        elif hpso_task == HPSOs.hpso27DPrepB:
            o.Nf_out = 500 # continuum experiment with 500 output channels
            o.Npp = 4

    elif hpso == HPSOs.hpso32: #defintions for interferometry support for SUC 32 are work in progress...
=======
        o.Npp = 4
    elif hpso == HPSOs.hpso32ICAL: #defintions for interferometry support for SUC 32 are work in progress...
        o.set_param('telescope', Telescopes.SKA1_Mid)
        o.pipeline = Pipelines.ICAL
>>>>>>> efb3b9fc
        o.freq_min = 350e6
        o.freq_max = 1050e6
        o.Tobs = 2.2 * 3600.0  # sec
        o.Nf_max = 65536
        o.Nf_out = 500  # 700 channels required in output continuum cubes
        o.Bmax = 20000  # m
        o.Texp = 10000 * 3600.0  # sec
        o.Tpoint = 2.2 * 3600.0  # sec
<<<<<<< HEAD
        assert hpso_task is not None
        if hpso_task == HPSOs.hpso32ICAL:
            o.Qfov = 1.0
        elif hpso_task == HPSOs.hpso32DPrepB:
            o.Nf_out = 700  # 700 channels required in output continuum cubes
            o.Npp = 2

    elif hpso == HPSOs.hpso37a:
=======
        o.Qfov = 1.0
    elif hpso == HPSOs.hpso32DPrepB: #defintions for interferometry support for SUC 32 are work in progress...
        o.set_param('telescope', Telescopes.SKA1_Mid)
        o.pipeline = Pipelines.DPrepB
        o.freq_min = 350e6
        o.freq_max = 1050e6
        o.Tobs = 2.2 * 3600.0  # sec
        o.Nf_max = 65536
        o.Nf_out = 700  # 700 channels required in output continuum cubes
        o.Bmax = 20000  # m
        o.Texp = 10000 * 3600.0  # sec
        o.Tpoint = 2.2 * 3600.0  # sec
        o.Npp=2
    elif hpso == HPSOs.hpso37aICAL:
        o.set_param('telescope', Telescopes.SKA1_Mid)
        o.pipeline = Pipelines.ICAL
        o.freq_min = 1e9
        o.freq_max = 1.7e9
        o.Tobs = 6 * 3600.0  # sec
        o.Nf_max = 65536
        o.Nf_out = 500  # 700 channels required in output continuum cubes
        o.Bmax = 150000  # m
        o.Texp = 2000 * 3600.0  # sec
        o.Tpoint = 95 * 3600.0  # sec
        o.Qfov = 1.8
    elif hpso == HPSOs.hpso37aDprepA:
        o.set_param('telescope', Telescopes.SKA1_Mid)
        o.pipeline = Pipelines.DPrepA_Image
        o.freq_min = 1e9
        o.freq_max = 1.7e9
        o.Tobs = 6 * 3600.0  # sec
        o.Nf_max = 65536
        o.Bmax = 150000  # m
        o.Texp = 2000 * 3600.0  # sec
        o.Tpoint = 95 * 3600.0  # sec
    elif hpso == HPSOs.hpso37aDprepB:
        o.set_param('telescope', Telescopes.SKA1_Mid)
        o.pipeline = Pipelines.DPrepB
>>>>>>> efb3b9fc
        o.freq_min = 1e9
        o.freq_max = 1.7e9
        o.Tobs = 6 * 3600.0  # sec
        o.Nf_max = 65536
        o.Bmax = 150000  # m
        o.Texp = 2000 * 3600.0  # sec
        o.Tpoint = 95 * 3600.0  # sec
        assert hpso_task is not None
        if hpso_task == HPSOs.hpso37aICAL:
            o.Nf_out = 500  # 700 channels required in output continuum cubes
            o.Qfov = 1.8
        elif hpso_task == HPSOs.hpso37aDPrepB:
            o.Nf_out = 700  # 700 channels required in output continuum cubes
            o.Npp = 4

    elif hpso == HPSOs.hpso37b:
        o.freq_min = 1e9
        o.freq_max = 1.7e9
        o.Tobs = 6 * 3600.0  # sec
        o.Nf_max = 65536
        o.Bmax = 150000  # m
        o.Texp = 2000 * 3600.0  # sec
        o.Tpoint = 2000 * 3600.0  # sec
        assert hpso_task is not None
        if hpso_task == HPSOs.hpso37bICAL:
            o.Qfov = 2.7
        elif hpso_task == HPSOs.hpso37bDPrepB:
            o.Nf_out = 700  # 700 channels required in output continuum cubes
            o.Npp = 4

    elif hpso == HPSOs.hpso37c:
        o.freq_min = 1e9
        o.freq_max = 1.7e9
        o.Tobs = 6 * 3600.0  # sec
        o.Nf_max = 65536
        o.Bmax = 95000 # m
        o.Texp = 10000 * 3600.0  # sec
        o.Tpoint = 95 * 3600.0  # sec
        assert hpso_task is not None
        if hpso_task == HPSOs.hpso37cICAL:
            o.Qfov = 1.8
        elif hpso_task == HPSOs.hpso37cDPrepB:
            o.Nf_out = 700  # 700 channels required in output continuum cubes
            o.Npp = 4

    elif hpso == HPSOs.hpso38a:
        o.freq_min = 7e9
        o.freq_max = 11e9
        o.Tobs = 6 * 3600.0  # sec
        o.Nf_max = 65536
        o.Bmax = 150000  # m
        o.Texp = 1000 * 3600.0  # sec
        o.Tpoint = 16.4 * 3600.0  # sec
        assert hpso_task is not None
        if hpso_task == HPSOs.hpso38aICAL:
            o.Qfov = 1.8
        elif hpso_task == HPSOs.hpso38aDPrepB:
            o.Nf_out = 1000 #
            o.Npp = 4

    elif hpso == HPSOs.hpso38b:
        o.freq_min = 7e9
        o.freq_max = 11e9
        o.Tobs = 6 * 3600.0  # sec
        o.Nf_max = 65536
        o.Bmax = 150000  # m
        o.Texp = 1000 * 3600.0  # sec
        o.Tpoint = 1000 * 3600.0  # sec
        assert hpso_task is not None
        if hpso_task == HPSOs.hpso38bICAL:
            o.Qfov = 2.7
        elif hpso_task == HPSOs.hpso38bDPrepB:
            o.Nf_out = 1000 #
            o.Npp = 4

    elif hpso == HPSOs.hpso_max_Low_c: #"Maximal" case for LOW
        o.pipeline = Pipelines.DPrepA
        o.freq_min = 50e6
        o.freq_max = 350e6
        o.Nbeam = 1  # only 1 beam here
        o.Nf_out = 500  #
        o.Tobs = 1.0 * 3600.0
        o.Nf_max = 65536
        o.Bmax = 65000  # m
        o.Texp = 6 * 3600.0  # sec
        o.Tpoint = 6 * 3600.0  # sec

    elif hpso == HPSOs.hpso_max_Low_s: #"Maximal" case for LOW
        o.pipeline = Pipelines.DPrepC
        o.freq_min = 50e6
        o.freq_max = 350e6
        o.Nbeam = 1  # only 1 beam here
        o.Nf_out = 65536  #
        o.Tobs = 1.0 * 3600.0
        o.Nf_max = 65536
        o.Bmax = 65000  # m
        o.Texp = 6 * 3600.0  # sec
        o.Tpoint = 6 * 3600.0  # sec

    elif hpso == HPSOs.hpso_max_Mid_c:
        o.pipeline = Pipelines.DPrepA
        o.freq_min = 350e6
        o.freq_max = 1.05e9
        o.Nbeam = 1
        o.Nf_out = 500
        o.Tobs = 1.0 * 3600.0
        o.Nf_max = 65536
        o.Bmax = 150000  # m
        o.Texp = 6 * 3600.0  # sec
        o.Tpoint = 6 * 3600.0  # sec

    elif hpso == HPSOs.hpso_max_Mid_s:
        o.pipeline = Pipelines.DPrepC
        o.freq_min = 350e6
        o.freq_max = 1.05e9
        o.Nbeam = 1
        o.Nf_out = 65536
        o.Tobs = 1.0 * 3600.0
        o.Nf_max = 65536
        o.Bmax = 150000  # m
        o.Texp = 6 * 3600.0  # sec
        o.Tpoint = 6 * 3600.0  # sec

    elif hpso == HPSOs.hpso_max_band5_Mid_c:
        o.pipeline = Pipelines.DPrepA
        o.freq_min = 8.5e9
        o.freq_max = 13.5e9
        o.Nbeam = 1
        o.Nf_out = 500
        o.Tobs = 1.0 * 3600.0
        o.Nf_max = 65536
        o.Bmax = 150000  # m
        o.Texp = 6 * 3600.0  # sec
        o.Tpoint = 6 * 3600.0  # sec

    elif hpso == HPSOs.hpso_max_band5_Mid_s:
        o.pipeline = Pipelines.DPrepC
        o.freq_min = 8.5e9
        o.freq_max = 13.5e9
        o.Nbeam = 1
        o.Nf_out = 65536
        o.Tobs = 1.0 * 3600.0
        o.Nf_max = 65536
        o.Bmax = 150000  # m
        o.Texp = 6 * 3600.0  # sec
        o.Tpoint = 6 * 3600.0  # sec

    else:
        raise Exception('Unknown HPSO %s!' % hpso)

    return o<|MERGE_RESOLUTION|>--- conflicted
+++ resolved
@@ -158,7 +158,6 @@
     hpso_max_Mid_v = 'max_MID_visibility'
     hpso_max_band5_Mid_c = 'max_Band5_MID_continuum'
     hpso_max_band5_Mid_s = 'max_Band5_MID_spectral'
-<<<<<<< HEAD
 
     # The HPSOs
     hpso01  = 'hpso01'
@@ -223,6 +222,7 @@
     hpso02aDPrepA = 'hpso02aDPrepA'
     hpso02aDPrepB = 'hpso02aDPrepB'
     hpso02aDPrepC = 'hpso02aDPrepC'
+    hpso02aDPrepD = 'hpso02aDPrepD'
 
     hpso02bIngest = 'hpso02bIngest'
     hpso02bRCAL   = 'hpso02bRCAL'
@@ -230,7 +230,8 @@
     hpso02bDPrepA = 'hpso02bDPrepA'
     hpso02bDPrepB = 'hpso02bDPrepB'
     hpso02bDPrepC = 'hpso02bDPrepC'
-
+    hpso02bDPrepD = 'hpso02bDPrepD'
+    
     hpso04cIngest = 'hpso04cIngest'
     hpso04cRCAL   = 'hpso04cRCAL'
 
@@ -310,9 +311,9 @@
         hpso_max_Mid_s : (hpso_maxMidS_DprepC,),
         hpso_max_band5_Mid_c : (hpsoMaxBand5C_DprepA,),
         hpso_max_band5_Mid_s : (hpso_maxBand5S_DprepC,),
-        hpso01  : (hpso01Ingest,  hpso01RCAL,  hpso01ICAL,  hpso01DPrepA,  hpso01DPrepB,  hpso01DPrepC),
-        hpso02a : (hpso02aIngest, hpso02aRCAL, hpso02aICAL, hpso02aDPrepA, hpso02aDPrepB, hpso02aDPrepC),
-        hpso02b : (hpso02bIngest, hpso02bRCAL, hpso02bICAL, hpso02bDPrepA, hpso02bDPrepB, hpso02bDPrepC),
+        hpso01  : (hpso01Ingest,  hpso01RCAL,  hpso01ICAL,  hpso01DPrepA,  hpso01DPrepB,  hpso01DPrepC, hpso01DPrepD),
+        hpso02a : (hpso02aIngest, hpso02aRCAL, hpso02aICAL, hpso02aDPrepA, hpso02aDPrepB, hpso02aDPrepC, hpso02aDPrepD),
+        hpso02b : (hpso02bIngest, hpso02bRCAL, hpso02bICAL, hpso02bDPrepA, hpso02bDPrepB, hpso02bDPrepC, hpso02bDPrepD),
         hpso04c : (hpso04cIngest, hpso04cRCAL),
         hpso13  : (hpso13Ingest,  hpso13RCAL,  hpso13ICAL,  hpso13DPrepA,  hpso13DPrepB,  hpso13DPrepC),
         hpso14  : (hpso14Ingest,  hpso14RCAL,  hpso14ICAL,  hpso14DPrepA,  hpso14DPrepB,  hpso14DPrepC),
@@ -352,7 +353,9 @@
     dprepC_tasks =  {hpso01DPrepC, hpso02aDPrepC, hpso02bDPrepC, hpso13DPrepC, hpso13DPrepC,
                      hpso14DPrepC, hpso15DPrepC, hpso_maxLowS_DprepC, hpso_maxMidS_DprepC, hpso_maxBand5S_DprepC}
 
-    dprep_tasks = set.union(dprepA_tasks, dprepA_Image_tasks, dprepB_tasks, dprepC_tasks)
+    dprepD_tasks =  {hpso01DPrepD, hpso02aDPrepD, hpso02bDPrepD}
+                     
+    dprep_tasks = set.union(dprepA_tasks, dprepA_Image_tasks, dprepB_tasks, dprepC_tasks, dprepD_tasks)
 
     all_tasks = set.union(ingest_tasks, rcal_tasks, ical_tasks, dprep_tasks)  #TODO: add fast_img
 
@@ -360,96 +363,15 @@
     for hpso in hpso_tasks.keys():
         for task in hpso_tasks[hpso]:
             assert task in all_tasks
-=======
-    hpso01ICAL = '01ICAL'
-    hpso01DPrepA = '01DPrepA'
-    hpso01DPrepB = '01DPrepB'
-    hpso01DPrepC = '01DPrepC'
-    hpso01DPrepD = '01DPrepD'
-    hpso02aICAL = '02aICAL'
-    hpso02aDprepA = '02aDPrepA'
-    hpso02aDPrepB = '02aDPrepB'
-    hpso02aDPrepC = '02aDPrepC'
-    hpso02aDPrepD = '02aDPrepD'
-    hpso02bICAL = '02bICAL'
-    hpso02bDPrepA = '02bDPrepA'
-    hpso02bDPrepB = '02bDPrepB'
-    hpso02bDPrepC = '02bDPrepC'
-    hpso02bDPrepD = '02bDPrepD'
-    hpso13ICAL = '13ICAL'
-    hpso13DPrepA = '13DPrepA'
-    hpso13DPrepB = '13DPrepB'
-    hpso13DPrepC = '13DPrepC'
-    hpso14ICAL = '14ICAL'
-    hpso14DPrepA = '14DPrepA'
-    hpso14DPrepB = '14DPrepB'
-    hpso14DPrepC = '14DPrepC'
-    hpso15ICAL = '15ICAL'
-    hpso15DPrepA = '15DPrepA'
-    hpso15DPrepB = '15DPrepB'
-    hpso15DPrepC = '15DPrepC'
-    hpso22ICAL = '22ICAL'
-    hpso22DprepA = '22DPrepA'
-    hpso22DprepB = '22DPrepB'
-    hpso27ICAL = '27ICAL'
-    hpso27DPrepA = '27DPrepA'
-    hpso27DPrepB = '27DPrepB'
-    hpso32ICAL = '32ICAL'
-    hpso32DPrepB = '32DPrepB'
-    hpso37aICAL = '37aICAL'
-    hpso37aDprepA = '37aDPrepA'
-    hpso37aDprepB = '37aDPrepB'
-    hpso37bICAL = '37bICAL'
-    hpso37bDprepA = '37bDPrepA'
-    hpso37bDprepB = '37bDPrepB'
-    hpso37cICAL = '37cICAL'
-    hpso37cDPrepA = '37cDPrepA'
-    hpso37cDPrepB = '37cDPrepB'
-    hpso38aICAL = '38aICAL'
-    hpso38aDPrepA = '38aDPrepA'
-    hpso38aDPrepB = '38aDPrepB'
-    hpso38bICAL = '38bICAL'
-    hpso38bDPrepA = '38bDPrepA'
-    hpso38bDPrepB = '38bDPrepB'
-
-    # group the HPSOs according to which telescope they refer to
-    #    hpsos_using_SKA1Low = {hpso01, hpso02a, hpso02b}
-    #hpsos_using_SKA1Mid = {hpso19, hpso22, hpso37a, hpso37b, hpso38a,
-#hpso38b, hpso14c, hpso14s, hpso14sfull}
-    #hpsos_originally_for_SKA1Sur = {hpso13, hpso15, hpso27c, hpso27s, hpso33, hpso35, hpso37c, hpso13c, hpso13s, hpso15c, hpso15s}
-    # Because we are no longer building Survey, assume that the HPSOs intended for Survey will run on Mid?
-#hpsos_using_SKA1Mid = hpsos_using_SKA1Mid | hpsos_originally_for_SKA1Sur
->>>>>>> efb3b9fc
 
     # HPSOs that are currently supported (will show up in notebooks).
     # The High Priority Science Objective list below includes the
     # HPSOs that were originally intended for The Survey
     # telescope. These have since been reassigned to Mid.
-<<<<<<< HEAD
     hpsos = {hpso01, hpso02a, hpso02b, hpso04c, hpso13, hpso14, hpso15, hpso22, hpso27, hpso32, hpso37a, hpso37b,
              hpso37c, hpso38a, hpso38b}
     available_hpsos = hpsos.union(
         {hpso_max_Low_c, hpso_max_Low_s, hpso_max_Low_v, hpso_max_Mid_c, hpso_max_Mid_s, hpso_max_band5_Mid_c, hpso_max_band5_Mid_s, hpso_max_Mid_v})
-=======
-    hpsos = [          hpso01ICAL, hpso01DPrepA, hpso01DPrepB, hpso01DPrepC, hpso01DPrepD,
-                       hpso02aICAL, hpso02aDprepA, hpso02aDPrepB, hpso02aDPrepC, hpso02aDPrepD,
-                       hpso02bICAL, hpso02bDPrepA, hpso02bDPrepB, hpso02bDPrepC, hpso02bDPrepD,
-                       hpso13ICAL, hpso13DPrepA, hpso13DPrepB, hpso13DPrepC,
-                       hpso14ICAL, hpso14DPrepA, hpso14DPrepB, hpso14DPrepC,
-                       hpso15ICAL, hpso15DPrepA, hpso15DPrepB, hpso15DPrepC,
-                       hpso22ICAL, hpso22DprepA, hpso22DprepB,
-                       hpso27ICAL, hpso27DPrepA, hpso27DPrepB,
-                       hpso32ICAL, hpso32DPrepB,
-                       hpso37aICAL,hpso37aDprepA,hpso37aDprepB,
-                       hpso37bICAL, hpso37bDprepA, hpso37bDprepB,
-                       hpso37cICAL, hpso37cDPrepA, hpso37cDPrepB,
-                       hpso38aICAL, hpso38aDPrepA, hpso38aDPrepB,
-                       hpso38bICAL, hpso38bDPrepA, hpso38bDPrepB]
-    available_hpsos = [hpso_max_Low_c, hpso_max_Low_s, hpso_max_Low_v,
-                       hpso_max_Mid_c, hpso_max_Mid_s, hpso_max_Mid_v,
-                       hpso_max_band5_Mid_c, hpso_max_band5_Mid_s] + hpsos
-
->>>>>>> efb3b9fc
 
 def define_symbolic_variables(o):
     """
@@ -1015,6 +937,14 @@
         elif hpso_task in HPSOs.ical_tasks:
             o.pipeline = Pipelines.ICAL
         elif hpso_task in HPSOs.dprepA_tasks:
+            o.pipeline = Pipelines.DPrepA
+        elif hpso_task in HPSOs.dprepB_tasks:
+            o.pipeline = Pipelines.DPrepB
+        elif hpso_task in HPSOs.dprepC_tasks:
+            o.pipeline = Pipelines.DPrepC
+        elif hpso_task in HPSOs.dprepD_tasks:
+            o.pipeline = Pipelines.DPrepD
+
     elif hpso == HPSOs.hpso_max_Low_v: #"Maximal" case for LOW
         o.set_param('telescope', Telescopes.SKA1_Low)
         o.pipeline = Pipelines.DPrepD
@@ -1058,78 +988,21 @@
         o.Bmax = 65000  # m
         o.Texp = 2500 * 3600.0  # sec
         o.Tpoint = 1000 * 3600.0  # sec
-<<<<<<< HEAD
         assert hpso_task is not None
         if hpso_task == HPSOs.hpso01ICAL:
             o.Qfov = 2.7
         elif hpso_task == HPSOs.hpso01DPrepB:
             o.Nf_out = 500  #
             o.Npp = 4
-        elif hpso_task == HPSOs.hpso01DPrepC:
+        elif hpso_task in (HPSOs.hpso01DPrepC, HPSOs.hpso01DPrepD):
             o.Nf_out = 1500  # 1500 channels in output
             o.Npp = 4
 
     elif hpso == HPSOs.hpso02a:
-=======
-        o.Npp = 4
-    elif hpso == HPSOs.hpso01DPrepD:
-        o.set_param('telescope', Telescopes.SKA1_Low)
-        o.pipeline = Pipelines.DPrepD
-        o.freq_min = 50e6
-        o.freq_max = 200e6
-        o.Nbeam = 2  # using 2 beams as per HPSO request...
-        o.Nf_out = 1500  # 1500 channels in output
-        o.Tobs = 6 * 3600.0
-        o.Nf_max = 65536/o.Nbeam #only half the number of channels when Nbeam is doubled
-        o.Bmax = 65000  # m
-        o.Texp = 2500 * 3600.0  # sec
-        o.Tpoint = 1000 * 3600.0  # sec
-        o.Npp = 4
-    elif hpso == HPSOs.hpso02aICAL:
-        o.set_param('telescope', Telescopes.SKA1_Low)
-        o.pipeline = Pipelines.ICAL
         o.freq_min = 50e6
         o.freq_max = 200e6
         o.Nbeam = 2  # using 2 beams as per HPSO request...
         o.Tobs = 6 * 3600.0  # sec
-        o.Nf_max    = 65536/o.Nbeam #only half the number of channels when Nbeam is doubled
-        o.Bmax = 65000  # m
-        o.Texp = 2500 * 3600.0  # sec
-        o.Tpoint = 100 * 3600.0  # sec
-        o.Qfov = 1.8
-    elif hpso == HPSOs.hpso02aDprepA:
-        o.set_param('telescope', Telescopes.SKA1_Low)
-        o.pipeline = Pipelines.DPrepA_Image
-        o.freq_min = 50e6
-        o.freq_max = 200e6
-        o.Nbeam = 2  # using 2 beams as per HPSO request...
-        o.Tobs = 6 * 3600.0  # sec
-        o.Nf_max    = 65536/o.Nbeam #only half the number of channels when Nbeam is doubled
-        o.Bmax = 65000  # m
-        o.Texp = 2500 * 3600.0  # sec
-        o.Tpoint = 100 * 3600.0  # sec
-    elif hpso == HPSOs.hpso02aDPrepB:
-        o.set_param('telescope', Telescopes.SKA1_Low)
-        o.pipeline = Pipelines.DPrepB
-        o.freq_min = 50e6
-        o.freq_max = 200e6
-        o.Nbeam = 2  # using 2 beams as per HPSO request...
-        o.Tobs = 6 * 3600.0  # sec
-        o.Nf_max    = 65536/o.Nbeam #only half the number of channels when Nbeam is doubled
-        o.Nf_out = 500  # 500 channel pseudo continuum output
-        o.Bmax = 65000  # m
-        o.Texp = 2500 * 3600.0  # sec
-        o.Tpoint = 100 * 3600.0  # sec
-        o.Npp = 4
-    elif hpso == HPSOs.hpso02aDPrepC:
-        o.set_param('telescope', Telescopes.SKA1_Low)
-        o.pipeline = Pipelines.DPrepC
->>>>>>> efb3b9fc
-        o.freq_min = 50e6
-        o.freq_max = 200e6
-        o.Nbeam = 2  # using 2 beams as per HPSO request...
-        o.Tobs = 6 * 3600.0  # sec
-<<<<<<< HEAD
         o.Nf_max    = 65536/o.Nbeam #only half the number of channels when Nbeam is doubled
         o.Bmax = 65000  # m
         o.Texp = 2500 * 3600.0  # sec
@@ -1140,34 +1013,11 @@
         elif hpso_task == HPSOs.hpso02aDPrepB:
             o.Nf_out = 500  #
             o.Npp = 4
-        elif hpso_task == HPSOs.hpso02aDPrepC:
+        elif hpso_task in (HPSOs.hpso02aDPrepC, HPSOs.hpso02aDPrepD): #TODO: DPrepC and DPrepD identical?
             o.Nf_out = 1500  # 1500 channels in output
             o.Npp = 4
 
     elif hpso == HPSOs.hpso02b:
-=======
-        o.Nf_max = 65536/o.Nbeam #only half the number of channels when Nbeam is doubled
-        o.Nf_out = 1500  # 1500 channels in output
-        o.Bmax = 65000  # m
-        o.Texp = 2500 * 3600.0  # sec
-        o.Tpoint = 100 * 3600.0  # sec
-        o.Npp = 4
-    elif hpso == HPSOs.hpso02aDPrepD:
-        o.set_param('telescope', Telescopes.SKA1_Low)
-        o.pipeline = Pipelines.DPrepD
-        o.freq_min = 50e6
-        o.freq_max = 200e6
-        o.Nbeam = 2  # using 2 beams as per HPSO request...
-        o.Tobs = 6 * 3600.0  # sec
-        o.Nf_max = 65536/o.Nbeam #only half the number of channels when Nbeam is doubled
-        o.Nf_out = 1500  # 1500 channels in output
-        o.Bmax = 65000  # m
-        o.Texp = 2500 * 3600.0  # sec
-        o.Tpoint = 100 * 3600.0  # sec
-        o.Npp = 4
-    elif hpso == HPSOs.hpso02bICAL:
-        o.set_param('telescope', Telescopes.SKA1_Low)
-        o.pipeline = Pipelines.ICAL
         o.freq_min = 50e6
         o.freq_max = 200e6
         o.Nbeam = 2  # using 2 beams as per HPSO request...
@@ -1176,51 +1026,13 @@
         o.Bmax = 65000  # m
         o.Texp = 2500 * 3600.0  # sec
         o.Tpoint = 10 * 3600.0  # sec
-        o.Qfov = 1.8
-    elif hpso == HPSOs.hpso02bDPrepA:
-        o.set_param('telescope', Telescopes.SKA1_Low)
-        o.pipeline = Pipelines.DPrepA_Image
-        o.freq_min = 50e6
-        o.freq_max = 200e6
-        o.Nbeam = 2  # using 2 beams as per HPSO request...
-        o.Tobs = 6 * 3600.0  # sec
-        o.Nf_max = 65536/o.Nbeam #only half the number of channels when Nbeam is doubled
-        o.Bmax = 65000  # m
-        o.Texp = 2500 * 3600.0  # sec
-        o.Tpoint = 10 * 3600.0  # sec
-    elif hpso == HPSOs.hpso02bDPrepB:
-        o.set_param('telescope', Telescopes.SKA1_Low)
-        o.pipeline = Pipelines.DPrepB
-        o.freq_min = 50e6
-        o.freq_max = 200e6
-        o.Nbeam = 2  # using 2 beams as per HPSO request...
-        o.Tobs = 6 * 3600.0  # sec
-        o.Nf_max = 65536/o.Nbeam #only half the number of channels when Nbeam is doubled
-        o.Nf_out = 500  # 500 channel pseudo continuum
-        o.Bmax = 65000  # m
-        o.Texp = 2500 * 3600.0  # sec
-        o.Tpoint = 10 * 3600.0  # sec
-        o.Npp = 4
-    elif hpso == HPSOs.hpso02bDPrepC:
-        o.set_param('telescope', Telescopes.SKA1_Low)
-        o.pipeline = Pipelines.DPrepC
->>>>>>> efb3b9fc
-        o.freq_min = 50e6
-        o.freq_max = 200e6
-        o.Nbeam = 2  # using 2 beams as per HPSO request...
-        o.Tobs = 6 * 3600.0  # sec
-        o.Nf_max = 65536/o.Nbeam #only half the number of channels when Nbeam is doubled
-        o.Bmax = 65000  # m
-        o.Texp = 2500 * 3600.0  # sec
-        o.Tpoint = 10 * 3600.0  # sec
-<<<<<<< HEAD
         assert hpso_task is not None
         if hpso_task == HPSOs.hpso02bICAL:
             o.Qfov = 1.8
         elif hpso_task == HPSOs.hpso02bDPrepB:
             o.Nf_out = 500  #
             o.Npp = 4
-        elif hpso_task == HPSOs.hpso02bDPrepC:
+        elif hpso_task in (HPSOs.hpso02bDPrepC, HPSOs.hpso02bDPrepD):  #TODO: DPrepC and DPrepD identical?
             o.Nf_out = 1500  # 1500 channels in output - test to see if this is cheaper than 500cont+1500spec
             o.Npp = 4
 
@@ -1236,37 +1048,6 @@
         o.freq_max = 350e6 # TODO: placeholder value; please update
 
     elif hpso == HPSOs.hpso13:
-=======
-        o.Npp = 4
-    elif hpso == HPSOs.hpso02bDPrepD:
-        o.set_param('telescope', Telescopes.SKA1_Low)
-        o.pipeline = Pipelines.DPrepD
-        o.freq_min = 50e6
-        o.freq_max = 200e6
-        o.Nbeam = 2  # using 2 beams as per HPSO request...
-        o.Tobs = 6 * 3600.0  # sec
-        o.Nf_max = 65536/o.Nbeam #only half the number of channels when Nbeam is doubled
-        o.Nf_out = 1500  # 1500 channels in output - test to see if this is cheaper than 500cont+1500spec
-        o.Bmax = 65000  # m
-        o.Texp = 2500 * 3600.0  # sec
-        o.Tpoint = 10 * 3600.0  # sec
-        o.Npp = 4
-    elif hpso == HPSOs.hpso13ICAL:
-        o.set_param('telescope', Telescopes.SKA1_Mid)  #WAS SURVEY: UPDATED
-        o.pipeline = Pipelines.ICAL
-        o.comment = 'HI, limited BW'
-        o.freq_min = 790e6
-        o.freq_max = 950e6
-        o.Tobs = 6 * 3600.0  # sec
-        o.Nf_max = 41000  #41k comes from assuming 3.9kHz width over 790-950MHz
-        o.Bmax = 40000  # m
-        o.Texp = 5000 * 3600.0  # sec
-        o.Tpoint = 1000 * 3600.0  # sec
-        o.Qfov = 2.7
-    elif hpso == HPSOs.hpso13DPrepA:
-        o.set_param('telescope', Telescopes.SKA1_Mid)  #WAS SURVEY: UPDATED
-        o.pipeline = Pipelines.DPrepA_Image
->>>>>>> efb3b9fc
         o.comment = 'HI, limited BW'
         o.freq_min = 790e6
         o.freq_max = 950e6
@@ -1342,7 +1123,6 @@
         o.Bmax = 150000  # m
         o.Texp = 6000 * 3600.0  # sec
         o.Tpoint = 600 * 3600.0  # sec
-<<<<<<< HEAD
         assert hpso_task is not None
         if hpso_task == HPSOs.hpso22ICAL:
             o.Qfov = 2.7
@@ -1352,31 +1132,6 @@
             o.Npp = 4
 
     elif hpso == HPSOs.hpso27:
-=======
-        o.Npp = 4
-    elif hpso == HPSOs.hpso27ICAL:
-        o.set_param('telescope', Telescopes.SKA1_Mid)
-        o.pipeline = Pipelines.ICAL
-        o.freq_min = 1.0e9
-        o.freq_max = 1.5e9
-        o.Tobs = 0.123 * 3600.0  # sec
-        o.Nf_max = 65536
-        o.Bmax = 50000  # m
-        o.Texp = 10000 * 3600.0  # sec
-        o.Tpoint = 0.123 * 3600.0  # sec
-        o.Qfov = 1.0
-    elif hpso == HPSOs.hpso27DPrepA:
-        o.set_param('telescope', Telescopes.SKA1_Mid)
-        o.pipeline = Pipelines.DPrepA_Image
-        o.freq_min = 1.0e9
-        o.freq_max = 1.5e9
-        o.Tobs = 0.123 * 3600.0  # sec
-        o.Nf_max = 65536
-        o.Bmax = 50000  # m
-        o.Texp = 10000 * 3600.0  # sec
-        o.Tpoint = 0.123 * 3600.0  # sec
-    elif hpso == HPSOs.hpso27DPrepB:
->>>>>>> efb3b9fc
         o.set_param('telescope', Telescopes.SKA1_Mid)
         o.freq_min = 1.0e9
         o.freq_max = 1.5e9
@@ -1385,7 +1140,6 @@
         o.Bmax = 50000  # m
         o.Texp = 10000 * 3600.0  # sec
         o.Tpoint = 0.123 * 3600.0  # sec
-<<<<<<< HEAD
         assert hpso_task is not None
         if hpso_task == HPSOs.hpso27ICAL:
             o.Qfov = 1.0
@@ -1394,12 +1148,6 @@
             o.Npp = 4
 
     elif hpso == HPSOs.hpso32: #defintions for interferometry support for SUC 32 are work in progress...
-=======
-        o.Npp = 4
-    elif hpso == HPSOs.hpso32ICAL: #defintions for interferometry support for SUC 32 are work in progress...
-        o.set_param('telescope', Telescopes.SKA1_Mid)
-        o.pipeline = Pipelines.ICAL
->>>>>>> efb3b9fc
         o.freq_min = 350e6
         o.freq_max = 1050e6
         o.Tobs = 2.2 * 3600.0  # sec
@@ -1408,7 +1156,6 @@
         o.Bmax = 20000  # m
         o.Texp = 10000 * 3600.0  # sec
         o.Tpoint = 2.2 * 3600.0  # sec
-<<<<<<< HEAD
         assert hpso_task is not None
         if hpso_task == HPSOs.hpso32ICAL:
             o.Qfov = 1.0
@@ -1417,46 +1164,6 @@
             o.Npp = 2
 
     elif hpso == HPSOs.hpso37a:
-=======
-        o.Qfov = 1.0
-    elif hpso == HPSOs.hpso32DPrepB: #defintions for interferometry support for SUC 32 are work in progress...
-        o.set_param('telescope', Telescopes.SKA1_Mid)
-        o.pipeline = Pipelines.DPrepB
-        o.freq_min = 350e6
-        o.freq_max = 1050e6
-        o.Tobs = 2.2 * 3600.0  # sec
-        o.Nf_max = 65536
-        o.Nf_out = 700  # 700 channels required in output continuum cubes
-        o.Bmax = 20000  # m
-        o.Texp = 10000 * 3600.0  # sec
-        o.Tpoint = 2.2 * 3600.0  # sec
-        o.Npp=2
-    elif hpso == HPSOs.hpso37aICAL:
-        o.set_param('telescope', Telescopes.SKA1_Mid)
-        o.pipeline = Pipelines.ICAL
-        o.freq_min = 1e9
-        o.freq_max = 1.7e9
-        o.Tobs = 6 * 3600.0  # sec
-        o.Nf_max = 65536
-        o.Nf_out = 500  # 700 channels required in output continuum cubes
-        o.Bmax = 150000  # m
-        o.Texp = 2000 * 3600.0  # sec
-        o.Tpoint = 95 * 3600.0  # sec
-        o.Qfov = 1.8
-    elif hpso == HPSOs.hpso37aDprepA:
-        o.set_param('telescope', Telescopes.SKA1_Mid)
-        o.pipeline = Pipelines.DPrepA_Image
-        o.freq_min = 1e9
-        o.freq_max = 1.7e9
-        o.Tobs = 6 * 3600.0  # sec
-        o.Nf_max = 65536
-        o.Bmax = 150000  # m
-        o.Texp = 2000 * 3600.0  # sec
-        o.Tpoint = 95 * 3600.0  # sec
-    elif hpso == HPSOs.hpso37aDprepB:
-        o.set_param('telescope', Telescopes.SKA1_Mid)
-        o.pipeline = Pipelines.DPrepB
->>>>>>> efb3b9fc
         o.freq_min = 1e9
         o.freq_max = 1.7e9
         o.Tobs = 6 * 3600.0  # sec
