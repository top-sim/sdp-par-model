--- conflicted
+++ resolved
@@ -364,31 +364,10 @@
     # The High Priority Science Objective list below includes the
     # HPSOs that were originally intended for The Survey
     # telescope. These have since been reassigned to Mid.
-<<<<<<< HEAD
     hpsos = {hpso01, hpso02a, hpso02b, hpso04c, hpso13, hpso14, hpso15, hpso22, hpso27, hpso32, hpso37a, hpso37b,
              hpso37c, hpso38a, hpso38b}
     available_hpsos = hpsos.union(
-        {hpso_max_Low_c, hpso_max_Low_s, hpso_max_Mid_c, hpso_max_Mid_s, hpso_max_band5_Mid_c, hpso_max_band5_Mid_s})
-=======
-    hpsos = [          hpso01ICAL, hpso01DPrepA, hpso01DPrepB, hpso01DPrepC,
-                       hpso02AICAL, hpso02ADprepA, hpso02ADPrepB, hpso02ADPrepC,
-                       hpso02BICAL, hpso02BDPrepA, hpso02BDPrepB, hpso02BDPrepC,
-                       hpso13ICAL, hpso13DPrepA, hpso13DPrepB, hpso13DPrepC,
-                       hpso14ICAL, hpso14DPrepA, hpso14DPrepB, hpso14DPrepC,
-                       hpso15ICAL, hpso15DPrepA, hpso15DPrepB, hpso15DPrepC,
-                       hpso22ICAL, hpso22DprepA, hpso22DprepB,
-                       hpso27ICAL, hpso27DPrepA, hpso27DPrepB,
-                       hpso32ICAL, hpso32DPrepB,
-                       hpso37aICAL,hpso37aDprepA,hpso37aDprepB,
-                       hpso37bICAL, hpso37bDprepA, hpso37bDprepB,
-                       hpso37cICAL, hpso37cDPrepA, hpso37cDPrepB,
-                       hpso38aICAL, hpso38aDPrepA, hpso38aDPrepB,
-                       hpso38bICAL, hpso38bDPrepA, hpso38bDPrepB]
-    available_hpsos = [hpso_max_Low_c, hpso_max_Low_s, hpso_max_Low_v,
-                       hpso_max_Mid_c, hpso_max_Mid_s, hpso_max_Mid_v,
-                       hpso_max_band5_Mid_c, hpso_max_band5_Mid_s] + hpsos
-
->>>>>>> a469ff89
+        {hpso_max_Low_c, hpso_max_Low_s, hpso_max_Low_v, hpso_max_Mid_c, hpso_max_Mid_s, hpso_max_band5_Mid_c, hpso_max_band5_Mid_s, hpso_max_Mid_v})
 
 def define_symbolic_variables(o):
     """
@@ -937,7 +916,6 @@
     :returns: ParameterContainer
     """
     assert isinstance(o, ParameterContainer)
-<<<<<<< HEAD
     assert hpso in HPSOs.available_hpsos  # Check that the HPSO is listed as being available for calculation
     assert hpso in HPSOs.hpso_telescopes.keys()  # Check that this lookup has been defined
 
@@ -955,44 +933,6 @@
         elif hpso_task in HPSOs.ical_tasks:
             o.pipeline = Pipelines.ICAL
         elif hpso_task in HPSOs.dprepA_tasks:
-            o.pipeline = Pipelines.DPrepA
-        elif hpso_task in HPSOs.dprepA_Image_tasks:
-            o.pipeline = Pipelines.DPrepA_Image
-        elif hpso_task in HPSOs.dprepB_tasks:
-            o.pipeline = Pipelines.DPrepB
-        elif hpso_task in HPSOs.dprepC_tasks:
-            o.pipeline = Pipelines.DPrepC
-    else:
-        o.pipeline = Pipelines.all  # TODO: this is incorrect, but what else do we assume?
-
-    if hpso == HPSOs.hpso01:
-=======
-    o.band = 'HPSO ' + str(hpso)
-    o.hpso = hpso
-    if  hpso == HPSOs.hpso_max_Low_c: #"Maximal" case for LOW
-        o.set_param('telescope', Telescopes.SKA1_Low)
-        o.pipeline = Pipelines.DPrepA
-        o.freq_min = 50e6
-        o.freq_max = 350e6
-        o.Nbeam = 1  # only 1 beam here
-        o.Nf_out = 500  #
-        o.Tobs = 1.0 * 3600.0
-        o.Nf_max = 65536
-        o.Bmax = 65000  # m
-        o.Texp = 6 * 3600.0  # sec
-        o.Tpoint = 6 * 3600.0  # sec
-    elif  hpso == HPSOs.hpso_max_Low_s: #"Maximal" case for LOW
-        o.set_param('telescope', Telescopes.SKA1_Low)
-        o.pipeline = Pipelines.DPrepC
-        o.freq_min = 50e6
-        o.freq_max = 350e6
-        o.Nbeam = 1  # only 1 beam here
-        o.Nf_out = 65536  #
-        o.Tobs = 1.0 * 3600.0
-        o.Nf_max = 65536
-        o.Bmax = 65000  # m
-        o.Texp = 6 * 3600.0  # sec
-        o.Tpoint = 6 * 3600.0  # sec
     elif hpso == HPSOs.hpso_max_Low_v: #"Maximal" case for LOW
         o.set_param('telescope', Telescopes.SKA1_Low)
         o.pipeline = Pipelines.DPrepD
@@ -1005,25 +945,6 @@
         o.Bmax = 65000  # m
         o.Texp = 6 * 3600.0  # sec
         o.Tpoint = 6 * 3600.0  # sec
-    elif hpso == HPSOs.hpso_max_Mid_c:
-        o.set_param('telescope', Telescopes.SKA1_Mid)
-        o.pipeline = Pipelines.DPrepA
-        o.freq_min = 350e6
-        o.freq_max = 1.05e9
-        o.Nbeam = 1
-        o.Nf_out = 500
-        o.Tobs = 1.0 * 3600.0
-        o.Nf_max = 65536
-        o.Bmax = 150000  # m
-        o.Texp = 6 * 3600.0  # sec
-        o.Tpoint = 6 * 3600.0  # sec
-    elif hpso == HPSOs.hpso_max_Mid_s:
-        o.set_param('telescope', Telescopes.SKA1_Mid)
-        o.pipeline = Pipelines.DPrepC
-        o.freq_min = 350e6
-        o.freq_max = 1.05e9
-        o.Nbeam = 1
-        o.Nf_out = 65536
         o.Tobs = 1.0 * 3600.0
         o.Nf_max = 65536
         o.Bmax = 150000  # m
@@ -1036,75 +957,17 @@
         o.freq_max = 1.05e9
         o.Nbeam = 1
         o.Nf_out = 65536 // 4 # allow some visibility averaging
-        o.Tobs = 1.0 * 3600.0
-        o.Nf_max = 65536
-        o.Bmax = 150000  # m
-        o.Texp = 6 * 3600.0  # sec
-        o.Tpoint = 6 * 3600.0  # sec
-    elif hpso == HPSOs.hpso_max_band5_Mid_c:
-        o.set_param('telescope', Telescopes.SKA1_Mid)
-        o.pipeline = Pipelines.DPrepA
-        o.freq_min = 8.5e9
-        o.freq_max = 13.5e9
-        o.Nbeam = 1
-        o.Nf_out = 500
-        o.Tobs = 1.0 * 3600.0
-        o.Nf_max = 65536
-        o.Bmax = 150000  # m
-        o.Texp = 6 * 3600.0  # sec
-        o.Tpoint = 6 * 3600.0  # sec
-    elif hpso == HPSOs.hpso_max_band5_Mid_s:
-        o.set_param('telescope', Telescopes.SKA1_Mid)
-        o.pipeline = Pipelines.DPrepC
-        o.freq_min = 8.5e9
-        o.freq_max = 13.5e9
-        o.Nbeam = 1
-        o.Nf_out = 65536
-        o.Tobs = 1.0 * 3600.0
-        o.Nf_max = 65536
-        o.Bmax = 150000  # m
-        o.Texp = 6 * 3600.0  # sec
-        o.Tpoint = 6 * 3600.0  # sec
-    elif hpso == HPSOs.hpso01ICAL:
-        o.set_param('telescope', Telescopes.SKA1_Low)
-        o.pipeline = Pipelines.ICAL
-        o.freq_min = 50e6
-        o.freq_max = 200e6
-        o.Nbeam = 2  # using 2 beams as per HPSO request...
-        o.Tobs = 6 * 3600.0
-        o.Nf_max = 65536/o.Nbeam #only half the number of channels when Nbeam is doubled
-        o.Bmax = 65000  # m
-        o.Texp = 2500 * 3600.0  # sec
-        o.Tpoint = 1000 * 3600.0  # sec
-        o.Qfov = 2.7
-    elif hpso == HPSOs.hpso01DPrepA:
-        o.set_param('telescope', Telescopes.SKA1_Low)
-        o.pipeline = Pipelines.DPrepA_Image
-        o.freq_min = 50e6
-        o.freq_max = 200e6
-        o.Nbeam = 2  # using 2 beams as per HPSO request...
-        o.Tobs = 6 * 3600.0
-        o.Nf_max = 65536/o.Nbeam #only half the number of channels when Nbeam is doubled
-        o.Bmax = 65000  # m
-        o.Texp = 2500 * 3600.0  # sec
-        o.Tpoint = 1000 * 3600.0  # sec
-    elif hpso == HPSOs.hpso01DPrepB:
-        o.set_param('telescope', Telescopes.SKA1_Low)
-        o.pipeline = Pipelines.DPrepB
-        o.freq_min = 50e6
-        o.freq_max = 200e6
-        o.Nbeam = 2  # using 2 beams as per HPSO request...
-        o.Nf_out = 500  #
-        o.Tobs = 6 * 3600.0
-        o.Nf_max = 65536/o.Nbeam #only half the number of channels when Nbeam is doubled
-        o.Bmax = 65000  # m
-        o.Texp = 2500 * 3600.0  # sec
-        o.Tpoint = 1000 * 3600.0  # sec
-        o.Npp = 4
-    elif hpso == HPSOs.hpso01DPrepC:
-        o.set_param('telescope', Telescopes.SKA1_Low)
-        o.pipeline = Pipelines.DPrepC
->>>>>>> a469ff89
+            o.pipeline = Pipelines.DPrepA
+        elif hpso_task in HPSOs.dprepA_Image_tasks:
+            o.pipeline = Pipelines.DPrepA_Image
+        elif hpso_task in HPSOs.dprepB_tasks:
+            o.pipeline = Pipelines.DPrepB
+        elif hpso_task in HPSOs.dprepC_tasks:
+            o.pipeline = Pipelines.DPrepC
+    else:
+        o.pipeline = Pipelines.all  # TODO: this is incorrect, but what else do we assume?
+
+    if hpso == HPSOs.hpso01:
         o.freq_min = 50e6
         o.freq_max = 200e6
         o.Nbeam = 2  # using 2 beams as per HPSO request...
