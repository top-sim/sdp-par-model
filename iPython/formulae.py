<<<<<<< HEAD
import sympy.physics.units as u
=======
"""
This class contains the actual equations that are used to compute the telescopes' performance values and computional
requirements from the supplied basic parameters defined in ParameterDefinitions.
Input parameters are contined in the parameter telescope_parameters, and include things such as baseline length,
number and channels, etc.

This class contains a method for (symbolically) computing the derived parameters, and adding these to the
telescope_parameter object (locally referred to as o). These can then be numerically evaluated at a later stage, as
soon as all remaining unknown symbolic variables are suitably substituted.
"""

>>>>>>> 501f64a3
from sympy import log, Min, Max, sqrt, sign, ceiling, floor
from numpy import pi
from parameter_definitions import ImagingModes

class Formulae:
    def __init__(self):
		pass
    @staticmethod
    def compute_derived_parameters(telescope_parameters, imaging_mode, BL_dep_time_av=False, On_the_fly=0, verbose=False):
        """
                Computes a host of important values from the originally supplied telescope parameters, using the parametric
		equations. These equations are based on the PDR05 document
		@param o:
		@param imaging_mode:
		@param BL_dep_time_av: True iff baseline dependent time averaging should be used.
		@param verbose: displays verbose command-line output
		@raise Exception:
        """
        o = telescope_parameters  # Used for shorthand in the equations below

<<<<<<< HEAD
        # ===============================================================================================
        # PDR05 Sec 9.2
        #
        #
        # ===============================================================================================
        
        o.wl_max = u.c / o.freq_min             						# Maximum Wavelength
        o.wl_min = u.c / o.freq_max             						# Minimum Wavelength
        o.wl = 0.5*(o.wl_max + o.wl_min)          						# Representative Wavelength
        o.Theta_fov = 7.66 * o.wl * o.Qfov / (pi * o.Ds * o.Nfacet)		# Facet Field-of-view **PDR05 uses lambda_max, not mean
        o.Theta_beam = 3. * o.wl/(2.*o.Bmax)								# Synthesized beam
        o.Theta_pix = o.Theta_beam/(2.*o.Qpix) 							# Pixel size
        o.Npix_linear = o.Theta_fov / o.Theta_pix 						# Number of pixels on side of facet
        o.epsilon_f_approx = sqrt(6.*(1.-(1.0/o.amp_f_max))) 				# expansion of sine to solve epsilon = arcsinc(1/amp_f_max).
        #print "Epsilon approx :", o.epsilon_f_approx
        o.Qbw=1.47/o.epsilon_f_approx
=======
        o.wl_max = o.c / o.freq_min  # Maximum Wavelength
        o.wl_min = o.c / o.freq_max  # Minimum Wavelength
        o.wl = 0.5 * (o.wl_max + o.wl_min)  # Representative Wavelength
        o.Theta_fov = 7.66 * o.wl * o.Qfov / (pi * o.Ds * o.Nfacet)
        # added Nfacet dependence (c.f. PDR05 uses lambda max not mean here)

        o.Theta_beam = 3 * o.wl / (2 * o.Bmax)
        # bmax here is for the overall experiment (so use Bmax),
        # not the specific bin... (Consistent with PDR05 280115)

        o.Theta_pix = o.Theta_beam / (2 * o.Qpix)  #(Consistent with PDR05 280115)

        o.Npix_linear = o.Theta_fov / o.Theta_pix
>>>>>>> 501f64a3
        if verbose:
            print "Image Characteristics:"
            print "----------------------"
            print ""
            print "Facet FOV: ",o.Theta_fov," rads"
            print "PSF size:  ",o.Theta_beam," rads"
            print "Pixel size:",o.Theta_pix," rads"
            print "No. pixels on facet side:",o.Npix_linear
            print "Found Qbw =", o.Qbw, "and cell frac error, epsilon =", o.epsilon_f_approx
            print "----------------------"
            print ""

    # ===============================================================================================
        print "Found Qbw = %8.3f, and cell frac error, epsilon,  %8.3f"  % (o.Qbw, o.epsilon_f_approx)
     
       
# ===============================================================================================
# PDR05 Sec 9.1
#
#
# ===============================================================================================
        

        o.Nf_no_smear_predict = log(o.wl_max/o.wl_min) / log((3.*o.wl/(2.*o.Bmax)/(o.Theta_fov*o.Nfacet*o.Qbw))+1.) # Eq. 4 for full FOV, at max baseline
        o.Nf_no_smear_backward = log(o.wl_max/o.wl_min) / log((3.*o.wl/(2.*o.Bmax_bin)/(o.Theta_fov*o.Qbw))+1.)			# Eq. 4 for facet FOV. Ensures correct location of visibility on grid.

        o.Tdump_scaled = o.Tdump_ref * o.B_dump_ref / o.Bmax #get correlator output averaging time as scaled for max baseline.
        o.combine_time_samples = Max(floor((o.epsilon_f_approx * o.wl/(o.Theta_fov * o.Nfacet * o.Omega_E * o.Bmax_bin) * u.s) / o.Tdump_scaled), 1)
        o.Tdump_skipper=o.Tdump_scaled * o.combine_time_samples
        if BL_dep_time_av:
<<<<<<< HEAD
            o.Tdump_predict = Min(o.Tdump_skipper, 1.2 * u.s, o.Tion * u.s) # use whatever is smaller. Don't let any BLdep averaging be for longer than 1.2s or Tion.
            o.Tdump_backward = Min(o.Tdump_skipper*o.Nfacet, o.Tion * u.s) #For backward step at gridding only, allow coalescance of visibility points at Facet FoV smearing limit only for BLDep averaging case.
        else:
            o.Tdump_predict = o.Tdump_scaled
            o.Tdump_backward = o.Tdump_scaled
=======
            o.combine_time_samples = Max(floor((o.epsilon_f_approx * o.wl/(o.Theta_fov * o.Nfacet * o.Omega_E * o.Bmax_bin)) / o.Tdump_scaled), 1)
            o.Tdump_skipper=o.Tdump_scaled * o.combine_time_samples
            
            # multiply theta_fov by Nfacet so averaging time is set by total field of view, not faceted FoV.
            # See Skipper memo (REF needed).
            if verbose:
                print ("USING BASELINE DEPENDENT TIME AVERAGING, combining this number of time samples: ", o.combine_time_samples)
        else:
            o.Tdump_skipper = o.Tdump_scaled
            if verbose:
                print ("NOT IMPLEMENTING BASELINE DEPENDENT TIME AVERAGING")

        o.Tdump_predict = Min(o.Tdump_skipper, 1.2)
>>>>>>> 501f64a3
        if verbose:
			print "Channelization Characteristics:"
			print "-------------------------------"
			print ""
			print "Ionospheric timescale: ", o.Tion," sec"
			print "T_dump predict: ", o.Tdump_predict," sec"
			print "T_dump backward: ", o.Tdump_backward," sec"
			print ""
			print "No. freq channels for predict: ",o.Nf_no_smear_predict
			print "No. freq channels for backward step: ",o.Nf_no_smear_backward
			print ""
			if BL_dep_time_av:
				print "USING BASELINE DEPENDENT TIME AVERAGING, combining this number of time samples: ", o.combine_time_samples
			else:
				print "NOT IMPLEMENTING BASELINE DEPENDENT TIME AVERAGING"
			print ""
			print "------------------------------"
			print ""
            
# ===============================================================================================
        if BL_dep_time_av:
            print "USING BASELINE DEPENDENT TIME AVERAGING, combining this number of time samples: ", o.combine_time_samples
        else:
            print "NOT IMPLEMENTING BASELINE DEPENDENT TIME AVERAGING"
        if On_the_fly==1:
            print "On the fly kernels..."
        else:
            print "Not on the fly kernels..."
    
		

# ===============================================================================================
# PDR05 Sec 12.2 - 12.5
#
#
# ===============================================================================================
        o.DeltaW_Earth = o.Bmax_bin**2/(o.R_Earth*o.wl*8.) # Eq. 19
        o.DeltaW_SShot = o.Bmax_bin*o.Tsnap*o.Omega_E/(o.wl*2.) # Eq. 26 w-deviation for snapshot **PDR05 uses lambda_min, not mean
        o.DeltaW_max = o.Qw * Max(o.DeltaW_SShot, o.DeltaW_Earth)
        # Qw = (0,1) allows for not maximum dev. corrected
        o.Ngw = 2.*o.Theta_fov * sqrt((o.DeltaW_max**2 * o.Theta_fov**2/4.0)+(o.DeltaW_max**1.5 * o.Theta_fov/(o.epsilon_w*pi*2.))) # Eq. 25 w-kernel support size **Note difference in cellsize assumption**
        if On_the_fly==1:
            o.Ncvff = sqrt(o.Naa**2+o.Ngw**2) #Test: what happens if we calculate convolution functions on the fly for each visibility? Make smaller kernels, no reuse.
        else:
            o.Ncvff = o.Qgcf*sqrt(o.Naa**2+o.Ngw**2)
    
        # Eq. 23 combined kernel support size

<<<<<<< HEAD
=======
        o.Tdump_backward = Min(o.Tdump_skipper * o.Nfacet, o.Tion)
>>>>>>> 501f64a3
        if verbose:
            print "Geometry Assumptions:"
            print "-------------------------------"
            print ""
            print "Delta W Earth: ", o.DeltaW_Earth," lambda"
            print "Delta W Snapshot: ", o.DeltaW_SShot," lambda"
            print "Delta W max: ",o.DeltaW_max," lambda"
            print ""
            print "------------------------------"
            print ""
            print "Kernel Sizes:"
            print "-------------------------------"
            print ""
            print "Support of w-kernel: ",o.Ngw," pixels"
            print "Support of combined GCF: ",o.Ncvff," sub-pixels"
            print ""
            print "------------------------------"
            print ""
        if On_the_fly ==1:
                print "WARNING! Experimental!: On the fly kernels in use. (Set On_the_fly =0 to disable)"
                print "On the fly kernels is a new option forcing convolution kernels to be recalculated"
                print "for each and every viibility point, but only at the actual size needed  - i.e. not"
                print "oversampled by a factor of Qgcf (8)."

# ===============================================================================================
        
        
# The following workaround is (still) needed. Note: gridding done at maximum of either Nf_out or Nf_no_smear.
        o.Nf_vis_backward=(o.Nf_out*sign(floor(o.Nf_out/o.Nf_no_smear_backward)))+(o.Nf_no_smear_backward*sign(floor(o.Nf_no_smear_backward/o.Nf_out)))
        o.Nf_vis_predict=(o.Nf_out*sign(floor(o.Nf_out/o.Nf_no_smear_predict)))+(o.Nf_no_smear_predict*sign(floor(o.Nf_no_smear_predict/o.Nf_out)))


# ===============================================================================================
# PDR05 Sec 12.8
#
# Eq. 30 says that R_flop = 2 x N_maj x N_pp x N_beam x ( R_grid + R_fft + R_rp + R_ccf)
#
# ===============================================================================================

        o.Nvis_backward = o.binfrac*o.Na*(o.Na-1)*o.Nf_vis_backward/(2.*o.Tdump_backward) * u.s 	# Eq. 31 Visibility rate for backward step, allow coalescing in time and freq prior to gridding
        o.Nvis_predict = o.binfrac*o.Na*(o.Na-1)*o.Nf_vis_predict/(2.*o.Tdump_predict) * u.s 		# Eq. 31 Visibility rate for predict step
        
        Rflop_common_factor = o.Nmajor * o.Nbeam * o.Npp # no factor 2 because forward & backward steps are both in Rflop numbers
        # Gridding:
        o.Rgrid_backward = 8.*o.Nmm*o.Nvis_backward*(o.Ngw**2+o.Naa**2)	# Eq 32
        o.Rgrid_predict = 8.*o.Nmm*o.Nvis_predict*(o.Ngw**2+o.Naa**2)	# Eq 32
        o.Rgrid = o.Rgrid_backward + o.Rgrid_predict
        o.Rflop_grid = Rflop_common_factor * o.Rgrid
            
		# Do FFT:
        if imaging_mode == ImagingModes.Continuum:
            o.Nf_FFT_backward = o.minimum_channels #make only enough FFT grids to extract necessary spectral info and retain distributability.
        elif imaging_mode == ImagingModes.Spectral:
            o.Nf_out = o.Nf_max
            o.Nf_FFT_backward = o.Nf_max
        elif imaging_mode == ImagingModes.SlowTrans:
<<<<<<< HEAD
            o.Nf_FFT_backward = o.minimum_channels
=======
            o.Rrp = 0  # (Consistent with PDR05 280115)
            o.Rrp = 0  # (Consistent with PDR05 280115)
>>>>>>> 501f64a3
        else:
            raise Exception("Unknown Imaging Mode %s" % imaging_mode)

        o.Nf_FFT_predict=o.Nf_vis_predict
        o.Rfft_backward = o.binfrac * o.Nfacet**2 * 5. * o.Npix_linear**2 * log(o.Npix_linear,2) / o.Tsnap 	# Eq. 33, per output grid (i.e. frequency)
        o.Rfft_predict = o.binfrac * 5. * (o.Npix_linear*o.Nfacet)**2 * log((o.Npix_linear*o.Nfacet),2) / o.Tsnap 	# Eq. 33 per predicted grid (i.e. frequency)
        o.Rfft_intermediate_cycles = ( o.Rfft_backward * o.Nf_FFT_backward) + ( o.Rfft_predict*o.Nf_FFT_predict )
        o.Rfft_final_cycle = ( o.Rfft_backward * o.Nf_out) + ( o.Rfft_predict*o.Nf_FFT_predict )#final major cycle, create final data products (at Nf_out channels)
        o.Rflop_fft  = o.Nmajor * o.Nbeam * o.Npp * ((o.Nmajor-1)* o.Rfft_intermediate_cycles + o.Rfft_final_cycle) #do nmajor-1 cycles before doing the final major cycle.

<<<<<<< HEAD

		# Do re-projection for snapshots:
        if imaging_mode == ImagingModes.Continuum:
            o.Rrp = o.Nfacet**2 * 50. * o.Npix_linear**2 / o.Tsnap # Eq. 34
        elif imaging_mode == ImagingModes.Spectral:
			o.Rrp = o.Nfacet**2 * 50. * o.Npix_linear**2 / o.Tsnap # Eq. 34
        elif imaging_mode == ImagingModes.SlowTrans:
            o.Rrp = 0*u.s / u.s  # (Consistent with PDR05 280115)
        else:
            raise Exception("Unknown Imaging Mode %s" % imaging_mode)
=======
        o.Nvis_backward = o.binfrac * o.Na * (o.Na - 1) * o.Nf_vis_backward / (2 * o.Tdump_backward)
        # Number of visibilities per second to be gridded.

        o.Nvis_predict = o.binfrac * o.Na * (o.Na - 1) * o.Nf_vis_predict / (2 * o.Tdump_predict)
        # Number of visibilities per second to used in the predict step.

        o.Rgrid_backward = 8 * o.Nmm * o.Nvis_backward * (o.Ngw ** 2 + o.Naa ** 2)
        # added Nfacet dependence. Linear becuase there are Nfacet^2 facets but can integrate Nfacet times longer at
        # gridding as fov is lower.
        # Needs revisiting. (Consistent with PDR05 280115)
>>>>>>> 501f64a3

        o.Rflop_proj = (o.Nbeam * o.Npp) * ((o.Nmajor-1) * o.Nf_FFT_backward + o.Nf_out) # Reproj intermetiate major cycle FFTs (Nmaj -1) times, then do the final ones for the last cycle at the full output spectral resolution.
        
		# Make GCF
        o.grid_cell_error=o.epsilon_f_approx
        o.dfonF=o.grid_cell_error/o.Qkernel/(o.Ncvff/o.Qgcf)
        o.Nf_gcf_backward_nosmear=log(o.wl_max/o.wl_min) / log(o.dfonF+1.) # allow uv positional errors up to grid_cell_error*1/Qkernel of a cell from frequency smearing.
        o.Nf_gcf_predict_nosmear=log(o.wl_max/o.wl_min) / log(o.dfonF+1.)  # allow uv positional errors up to grid_cell_error*1/Qkernel of a cell from frequency smearing.
        if On_the_fly ==1:
            o.Nf_gcf_backward=o.Nf_vis_backward
            o.Nf_gcf_predict=o.Nf_vis_predict
            o.Tkernel_backward=o.Tdump_backward/u.s
            o.Tkernel_predict=o.Tdump_predict/u.s

        else:
            o.Nf_gcf_backward=Max(o.Nf_gcf_backward_nosmear, o.minimum_channels) #maintain distributability, need at least minimum_channels (500) kernels.
            o.Nf_gcf_predict=Max(o.Nf_gcf_predict_nosmear, o.minimum_channels) #maintain distributability, need at least minimum_channels (500) kernels.
            o.Tkernel_backward=o.Tion
            o.Tkernel_predict=o.Tion


        if verbose:
            print "Number of kernels to cover freq axis is Nf_FFT_backward: ", o.Nf_gcf_backward
            print "Number of kernels to cover freq axis is Nf_FFT_predict: ", o.Nf_gcf_predict
                
        o.Rccf_backward = o.Nf_gcf_backward * o.Nfacet**2 * 5. * o.binfrac *(o.Na-1)* o.Na * o.Nmm * o.Ncvff**2 * log(o.Ncvff,2)/(2. * o.Tkernel_backward) 	# Eq. 35
        o.Rccf_predict = o.Nf_gcf_predict * o.Nfacet**2 * 5. * o.binfrac *(o.Na-1)* o.Na * o.Nmm * o.Ncvff**2 * log(o.Ncvff,2)/(2. * o.Tkernel_predict) 	# Eq. 35
        o.Rccf = o.Rccf_backward + o.Rccf_predict
        o.Rflop_conv = Rflop_common_factor * o.Rccf
        
		# Add in some phase rotation for the faceting:
        o.Rflop_phrot =o .Nmajor * o.Nbeam * o.Npp * (o.Nvis_predict + o.Nvis_backward) * o.Nfacet**2 * 25. * sign(o.Nfacet-1) 	# Eq. 29

<<<<<<< HEAD
		# Calculate revised Eq. 30:
        o.Rflop = o.Rflop_phrot + o.Rflop_proj + o.Rflop_fft + o.Rflop_conv + o.Rflop_grid  # Overall flop rate
		# ===============================================================================================
        o.Mbuf_vis = 2 * o.Mvis * o.Nbeam * o.Npp * o.Nvis_predict * o.Tobs / u.s # Note the division by u.s to get rid of pesky SI unit.
        #Also note the factor 2 -- we have a double buffer (allowing storage of a full observation while simultaneously capturing the next)
=======
        o.Rphrot = 2 * o.Nmajor * o.Npp * o.Nbeam * o.Nvis_predict * o.Nfacet ** 2 * 25 * sign(o.Nfacet - 1)
        # Last factor ensures that answer is zero if Nfacet is 1.
        # This needs to be at time and frequency resolution appropriate for full FoV (we think)

        o.Mbuf_vis = 2 * o.Mvis * o.Nbeam * o.Npp * o.Nvis_predict * o.Tobs
        # Also note the factor 2 -- we have a double buffer (allowing storage of a full observation while
        # simultaneously capturing the next)
>>>>>>> 501f64a3

        o.Mw_cache = o.Ngw**3 * o.Qgcf**3 * o.Nbeam * o.Nf_vis_predict * 8

        o.Rio = o.Mvis * (o.Nmajor+1) * o.Nbeam * o.Npp * o.Nvis_predict * o.Nfacet**2 #added o.Nfacet dependence; changed Nmajor factor to Nmajor+1 as part of post PDR fixes.


        o.Npix_linear = o.Npix_linear * o.binfrac
            #        if o.Bmax_bin/o.Bmax != 1:
#o.Npix_linear = 0. #only output non-zero value of Npix_linear once, not for each baseline bin
#       else:
#           print "Npix linear, per facet:", o.Npix_linear, "for max baseline", o.Bmax
<|MERGE_RESOLUTION|>--- conflicted
+++ resolved
@@ -1,6 +1,3 @@
-<<<<<<< HEAD
-import sympy.physics.units as u
-=======
 """
 This class contains the actual equations that are used to compute the telescopes' performance values and computional
 requirements from the supplied basic parameters defined in ParameterDefinitions.
@@ -12,7 +9,6 @@
 soon as all remaining unknown symbolic variables are suitably substituted.
 """
 
->>>>>>> 501f64a3
 from sympy import log, Min, Max, sqrt, sign, ceiling, floor
 from numpy import pi
 from parameter_definitions import ImagingModes
@@ -33,15 +29,14 @@
         """
         o = telescope_parameters  # Used for shorthand in the equations below
 
-<<<<<<< HEAD
+        o.wl_max = o.c / o.freq_min  # Maximum Wavelength
+        o.wl_min = o.c / o.freq_max  # Minimum Wavelength
         # ===============================================================================================
         # PDR05 Sec 9.2
         #
         #
         # ===============================================================================================
         
-        o.wl_max = u.c / o.freq_min             						# Maximum Wavelength
-        o.wl_min = u.c / o.freq_max             						# Minimum Wavelength
         o.wl = 0.5*(o.wl_max + o.wl_min)          						# Representative Wavelength
         o.Theta_fov = 7.66 * o.wl * o.Qfov / (pi * o.Ds * o.Nfacet)		# Facet Field-of-view **PDR05 uses lambda_max, not mean
         o.Theta_beam = 3. * o.wl/(2.*o.Bmax)								# Synthesized beam
@@ -50,21 +45,6 @@
         o.epsilon_f_approx = sqrt(6.*(1.-(1.0/o.amp_f_max))) 				# expansion of sine to solve epsilon = arcsinc(1/amp_f_max).
         #print "Epsilon approx :", o.epsilon_f_approx
         o.Qbw=1.47/o.epsilon_f_approx
-=======
-        o.wl_max = o.c / o.freq_min  # Maximum Wavelength
-        o.wl_min = o.c / o.freq_max  # Minimum Wavelength
-        o.wl = 0.5 * (o.wl_max + o.wl_min)  # Representative Wavelength
-        o.Theta_fov = 7.66 * o.wl * o.Qfov / (pi * o.Ds * o.Nfacet)
-        # added Nfacet dependence (c.f. PDR05 uses lambda max not mean here)
-
-        o.Theta_beam = 3 * o.wl / (2 * o.Bmax)
-        # bmax here is for the overall experiment (so use Bmax),
-        # not the specific bin... (Consistent with PDR05 280115)
-
-        o.Theta_pix = o.Theta_beam / (2 * o.Qpix)  #(Consistent with PDR05 280115)
-
-        o.Npix_linear = o.Theta_fov / o.Theta_pix
->>>>>>> 501f64a3
         if verbose:
             print "Image Characteristics:"
             print "----------------------"
@@ -92,30 +72,14 @@
         o.Nf_no_smear_backward = log(o.wl_max/o.wl_min) / log((3.*o.wl/(2.*o.Bmax_bin)/(o.Theta_fov*o.Qbw))+1.)			# Eq. 4 for facet FOV. Ensures correct location of visibility on grid.
 
         o.Tdump_scaled = o.Tdump_ref * o.B_dump_ref / o.Bmax #get correlator output averaging time as scaled for max baseline.
-        o.combine_time_samples = Max(floor((o.epsilon_f_approx * o.wl/(o.Theta_fov * o.Nfacet * o.Omega_E * o.Bmax_bin) * u.s) / o.Tdump_scaled), 1)
+        o.combine_time_samples = Max(floor((o.epsilon_f_approx * o.wl/(o.Theta_fov * o.Nfacet * o.Omega_E * o.Bmax_bin)) / o.Tdump_scaled), 1)
         o.Tdump_skipper=o.Tdump_scaled * o.combine_time_samples
         if BL_dep_time_av:
-<<<<<<< HEAD
-            o.Tdump_predict = Min(o.Tdump_skipper, 1.2 * u.s, o.Tion * u.s) # use whatever is smaller. Don't let any BLdep averaging be for longer than 1.2s or Tion.
-            o.Tdump_backward = Min(o.Tdump_skipper*o.Nfacet, o.Tion * u.s) #For backward step at gridding only, allow coalescance of visibility points at Facet FoV smearing limit only for BLDep averaging case.
+            o.Tdump_predict = Min(o.Tdump_skipper, 1.2, o.Tion) # use whatever is smaller. Don't let any BLdep averaging be for longer than 1.2s or Tion.
+            o.Tdump_backward = Min(o.Tdump_skipper*o.Nfacet, o.Tion) #For backward step at gridding only, allow coalescance of visibility points at Facet FoV smearing limit only for BLDep averaging case.
         else:
             o.Tdump_predict = o.Tdump_scaled
             o.Tdump_backward = o.Tdump_scaled
-=======
-            o.combine_time_samples = Max(floor((o.epsilon_f_approx * o.wl/(o.Theta_fov * o.Nfacet * o.Omega_E * o.Bmax_bin)) / o.Tdump_scaled), 1)
-            o.Tdump_skipper=o.Tdump_scaled * o.combine_time_samples
-            
-            # multiply theta_fov by Nfacet so averaging time is set by total field of view, not faceted FoV.
-            # See Skipper memo (REF needed).
-            if verbose:
-                print ("USING BASELINE DEPENDENT TIME AVERAGING, combining this number of time samples: ", o.combine_time_samples)
-        else:
-            o.Tdump_skipper = o.Tdump_scaled
-            if verbose:
-                print ("NOT IMPLEMENTING BASELINE DEPENDENT TIME AVERAGING")
-
-        o.Tdump_predict = Min(o.Tdump_skipper, 1.2)
->>>>>>> 501f64a3
         if verbose:
 			print "Channelization Characteristics:"
 			print "-------------------------------"
@@ -164,10 +128,6 @@
     
         # Eq. 23 combined kernel support size
 
-<<<<<<< HEAD
-=======
-        o.Tdump_backward = Min(o.Tdump_skipper * o.Nfacet, o.Tion)
->>>>>>> 501f64a3
         if verbose:
             print "Geometry Assumptions:"
             print "-------------------------------"
@@ -207,8 +167,8 @@
 #
 # ===============================================================================================
 
-        o.Nvis_backward = o.binfrac*o.Na*(o.Na-1)*o.Nf_vis_backward/(2.*o.Tdump_backward) * u.s 	# Eq. 31 Visibility rate for backward step, allow coalescing in time and freq prior to gridding
-        o.Nvis_predict = o.binfrac*o.Na*(o.Na-1)*o.Nf_vis_predict/(2.*o.Tdump_predict) * u.s 		# Eq. 31 Visibility rate for predict step
+        o.Nvis_backward = o.binfrac*o.Na*(o.Na-1)*o.Nf_vis_backward/(2.*o.Tdump_backward) 	# Eq. 31 Visibility rate for backward step, allow coalescing in time and freq prior to gridding
+        o.Nvis_predict = o.binfrac*o.Na*(o.Na-1)*o.Nf_vis_predict/(2.*o.Tdump_predict) 		# Eq. 31 Visibility rate for predict step
         
         Rflop_common_factor = o.Nmajor * o.Nbeam * o.Npp # no factor 2 because forward & backward steps are both in Rflop numbers
         # Gridding:
@@ -224,12 +184,7 @@
             o.Nf_out = o.Nf_max
             o.Nf_FFT_backward = o.Nf_max
         elif imaging_mode == ImagingModes.SlowTrans:
-<<<<<<< HEAD
             o.Nf_FFT_backward = o.minimum_channels
-=======
-            o.Rrp = 0  # (Consistent with PDR05 280115)
-            o.Rrp = 0  # (Consistent with PDR05 280115)
->>>>>>> 501f64a3
         else:
             raise Exception("Unknown Imaging Mode %s" % imaging_mode)
 
@@ -240,7 +195,6 @@
         o.Rfft_final_cycle = ( o.Rfft_backward * o.Nf_out) + ( o.Rfft_predict*o.Nf_FFT_predict )#final major cycle, create final data products (at Nf_out channels)
         o.Rflop_fft  = o.Nmajor * o.Nbeam * o.Npp * ((o.Nmajor-1)* o.Rfft_intermediate_cycles + o.Rfft_final_cycle) #do nmajor-1 cycles before doing the final major cycle.
 
-<<<<<<< HEAD
 
 		# Do re-projection for snapshots:
         if imaging_mode == ImagingModes.Continuum:
@@ -248,21 +202,9 @@
         elif imaging_mode == ImagingModes.Spectral:
 			o.Rrp = o.Nfacet**2 * 50. * o.Npix_linear**2 / o.Tsnap # Eq. 34
         elif imaging_mode == ImagingModes.SlowTrans:
-            o.Rrp = 0*u.s / u.s  # (Consistent with PDR05 280115)
+            o.Rrp = 0  # (Consistent with PDR05 280115)
         else:
             raise Exception("Unknown Imaging Mode %s" % imaging_mode)
-=======
-        o.Nvis_backward = o.binfrac * o.Na * (o.Na - 1) * o.Nf_vis_backward / (2 * o.Tdump_backward)
-        # Number of visibilities per second to be gridded.
-
-        o.Nvis_predict = o.binfrac * o.Na * (o.Na - 1) * o.Nf_vis_predict / (2 * o.Tdump_predict)
-        # Number of visibilities per second to used in the predict step.
-
-        o.Rgrid_backward = 8 * o.Nmm * o.Nvis_backward * (o.Ngw ** 2 + o.Naa ** 2)
-        # added Nfacet dependence. Linear becuase there are Nfacet^2 facets but can integrate Nfacet times longer at
-        # gridding as fov is lower.
-        # Needs revisiting. (Consistent with PDR05 280115)
->>>>>>> 501f64a3
 
         o.Rflop_proj = (o.Nbeam * o.Npp) * ((o.Nmajor-1) * o.Nf_FFT_backward + o.Nf_out) # Reproj intermetiate major cycle FFTs (Nmaj -1) times, then do the final ones for the last cycle at the full output spectral resolution.
         
@@ -274,8 +216,8 @@
         if On_the_fly ==1:
             o.Nf_gcf_backward=o.Nf_vis_backward
             o.Nf_gcf_predict=o.Nf_vis_predict
-            o.Tkernel_backward=o.Tdump_backward/u.s
-            o.Tkernel_predict=o.Tdump_predict/u.s
+            o.Tkernel_backward=o.Tdump_backward
+            o.Tkernel_predict=o.Tdump_predict
 
         else:
             o.Nf_gcf_backward=Max(o.Nf_gcf_backward_nosmear, o.minimum_channels) #maintain distributability, need at least minimum_channels (500) kernels.
@@ -296,21 +238,11 @@
 		# Add in some phase rotation for the faceting:
         o.Rflop_phrot =o .Nmajor * o.Nbeam * o.Npp * (o.Nvis_predict + o.Nvis_backward) * o.Nfacet**2 * 25. * sign(o.Nfacet-1) 	# Eq. 29
 
-<<<<<<< HEAD
 		# Calculate revised Eq. 30:
         o.Rflop = o.Rflop_phrot + o.Rflop_proj + o.Rflop_fft + o.Rflop_conv + o.Rflop_grid  # Overall flop rate
 		# ===============================================================================================
-        o.Mbuf_vis = 2 * o.Mvis * o.Nbeam * o.Npp * o.Nvis_predict * o.Tobs / u.s # Note the division by u.s to get rid of pesky SI unit.
-        #Also note the factor 2 -- we have a double buffer (allowing storage of a full observation while simultaneously capturing the next)
-=======
-        o.Rphrot = 2 * o.Nmajor * o.Npp * o.Nbeam * o.Nvis_predict * o.Nfacet ** 2 * 25 * sign(o.Nfacet - 1)
-        # Last factor ensures that answer is zero if Nfacet is 1.
-        # This needs to be at time and frequency resolution appropriate for full FoV (we think)
-
+        # Note the factor 2 in the line below -- we have a double buffer (allowing storage of a full observation while simultaneously capturing the next)
         o.Mbuf_vis = 2 * o.Mvis * o.Nbeam * o.Npp * o.Nvis_predict * o.Tobs
-        # Also note the factor 2 -- we have a double buffer (allowing storage of a full observation while
-        # simultaneously capturing the next)
->>>>>>> 501f64a3
 
         o.Mw_cache = o.Ngw**3 * o.Qgcf**3 * o.Nbeam * o.Nf_vis_predict * 8
 
