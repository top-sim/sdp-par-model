import sympy.physics.units as u
from sympy import log, Min, Max, sqrt, sign, ceiling, floor
from numpy import pi
from parameter_definitions import ImagingModes

class Formulae:
    def __init__(self):
        pass

    @staticmethod
    def compute_derived_parameters(o, mode):
        o.wl_max = u.c / o.freq_min             # Maximum Wavelength
        o.wl_min = u.c / o.freq_max             # Minimum Wavelength
        o.wl = 0.5*(o.wl_max + o.wl_min)          # Representative Wavelength
        o.Theta_fov = 7.66 * o.wl * o.Qfov / (pi * o.Ds * o.Nfacet) # added Nfacet dependence (c.f. PDR05 uses lambda max not mean here)
        o.Theta_beam = 3 * o.wl/(2*o.Bmax) #bmax here is for the overall experiment (so use Bmax), not the specific bin... (Consistent with PDR05 280115)
        o.Theta_pix = o.Theta_beam/(2*o.Qpix) #(ConsistenNf_out with PDR05 280115)
        o.Npix_linear = o.Theta_fov / o.Theta_pix  # The linear number of pixels along the image's side (assumed to be square) (Consistent with PDR05 280115)
        o.Rfft = o.Nfacet**2 * 5 * o.Npix_linear**2 * log(o.Npix_linear,2) / o.Tsnap # added Nfacet dependence (Consistent with PDR05 280115, with 5 prefactor rather than 10 (late change; somewhat controvertial and in need of review after PDR dicsussions re. Hermiticity))
        o.Qw2  = 1  # Obsolete variable (this was used to approximate the effect of havign baseline dependent convolution kernels without using a distribution of baselines)
        o.Qw32 = 1  # Obsolete variable (this was used to approximate the effect of havign baseline dependent convolution kernels without using a distribution of baselinesa)

        o.DeltaW_max = o.Qw * Max(o.Bmax_bin*o.Tsnap*o.Omega_E/(o.wl*2), o.Bmax_bin**2/(o.R_Earth*o.wl*8)) #W deviation catered for by W kernel, in units of typical wavelength, for the specific baseline bin being considered (Consistent with PDR05 280115, but with lambda not lambda min)
        o.Ngw = 2*o.Theta_fov * sqrt((o.Qw2 * o.DeltaW_max**2 * o.Theta_fov**2/4.0)+(o.Qw32 * o.DeltaW_max**1.5 * o.Theta_fov/(o.epsilon_w*pi*2))) #size of the support of the w kernel evaluated at maximum w (Consistent with PDR05 280115)
        o.Ncvff = o.Qgcf*sqrt(o.Naa**2+o.Ngw**2) #The total linear kernel size (Consistent with PDR05 280115)
        o.Nf_no_smear = log(o.wl_max/o.wl_min) / log(3*o.wl/(2*o.Bmax_bin)/(o.Theta_fov*o.Qbw)+1)
        o.epsilon_f_approx = sqrt(6*(1-(1.0/o.amp_f_max))) #first order expansion of sin used here to solve epsilon = arcsinc(1/amp_f_max). Checked as valid for amp_f_max 1.001, 1.01, 1.02. 1% error at amp_f_max=1.03 anticipated. See Skipper memo (REF needed)
        o.Tdump_skipper = o.epsilon_f_approx * o.wl/(o.Theta_fov * o.Nfacet * o.Omega_E * o.Bmax_bin) * u.s #multiply theta_fov by Nfacet so averaging time is set by total field of view, not faceted FoV. See Skipper memo (REF needed).
        o.Tdump = Min(o.Tdump_skipper, 1.2 * u.s) # Visibility integration time; limit this at 1.2s maximum.
<<<<<<< HEAD

        if mode == ImagingModes.Continuum:
            o.Nf_used  = o.Nf_no_smear #Number of channels for gridding at longest baseline
            o.Rrp  = o.Nfacet**2 * 50 * o.Npix_linear**2 / o.Tsnap # Reprojection Flop rate, per output channel (Consistent with PDR05 280115)
        elif mode == ImagingModes.Spectral:
            o.Nf_used  = o.Nf_max
            o.Rrp  = o.Nfacet**2 * 50 * o.Npix_linear**2 / o.Tsnap # Reprojection Flop rate, per output channel (Consistent with PDR05 280115)
        elif mode == ImagingModes.SlowTrans:
            o.Nf_used  = o.Nf_no_smear #Number of bands for gridding at longest baseline
=======
        print ">>>>>>>>>>>  Tdump = ", o.Tdump
        if mode == 'Continuum':
            #o.Nf_used  = log(o.wl_max/o.wl_min) / log(3*o.wl/(2*o.Bmax_bin)/(o.Theta_fov*o.Qbw)+1) #Number of channels for gridding at longest baseline
            o.Rrp  = o.Nfacet**2 * 50 * o.Npix_linear**2 / o.Tsnap #(Consistent with PDR05 280115)
        elif mode == 'Spectral':
            #o.Nf_out  = o.Nf_max
            o.Rrp  = o.Nfacet**2 * 50 * o.Npix_linear**2 / o.Tsnap #(Consistent with PDR05 280115)
        elif mode == 'SlowTrans':
            #o.Nf_used  = log(o.wl_max/o.wl_min) / log(3*o.wl/(2*o.Bmax_bin)/(o.Theta_fov*o.Qbw)+1) #Number of bands for gridding at longest baseline
>>>>>>> 7b9aecc6
            o.Rrp  = 0*u.s / u.s #(Consistent with PDR05 280115)
        else:
            raise Exception("Unknown Imaging Mode %s" % mode)

        # o.Nf_vis = max(o.Nf_out, o.Nf_used)
        # The following workaround is (still) needed. Note: should Nf_used be used instead of Nf_no_smear
        o.Nf_vis=(o.Nf_out*sign(floor(o.Nf_out/o.Nf_no_smear)))+(o.Nf_no_smear*sign(floor(o.Nf_no_smear/o.Nf_out))) #Workaround to avoid recursive errors...effectively is Max(Nf_out,Nf_no_smear)

        o.Nvis = o.binfrac*o.Na*(o.Na-1)*o.Nf_vis/(2*o.Tdump) * u.s # Number of visibilities per second to be gridded (after averaging short baselines to coarser freq resolution). Note multiplication by u.s to get rid of /s
        #o.Rgrid = (o.Nfacet**2)*8*o.Nmm*o.Nvis*(o.Ngw**2+o.Naa**2) #added Nfacet dependence.
        o.Rgrid = (o.Nfacet**2 + o.Nfacet)*0.5*8*o.Nmm*o.Nvis*(o.Ngw**2+o.Naa**2) #added Nfacet dependence. Linear becuase there are Nfacet^2 facets but can integrate Nfacet times longer at gridding as fov is lower. Needs revisiting. (Consistent with PDR05 280115)

        o.Rccf = o.Nfacet**2 * 5 * o.binfrac *(o.Na-1)* o.Na * o.Nmm * o.Ncvff**2 * log(o.Ncvff,2)/(o.Tion*o.Qfcv) #reduce by multiplication by o.binfrac (RCB), add in extra multiplication by Nfacet-squared.

        o.Rphrot = 2 * o.Nmajor * o.Npp * o.Nbeam * o.Nvis * o.Nfacet**2 * 25 * sign(o.Nfacet-1)  # Last factor ensures that answer is zero if Nfacet is 1.

        o.Gcorr = o.Na * (o.Na - 1) * o.Nf_used * o.Nbeam * o.Nw * o.Npp / o.Tdump  # Minimum correlator output data rate, after baseline dependent averaging (THINK THIS IS REDUNDANT)
        o.Mbuf_vis = 2 * o.Mvis * o.Nbeam * o.Npp * o.Nvis * o.Tobs / u.s # Note the division by u.s to get rid of pesky SI unit. Also note the factor 2 -- we have a double buffer (allowing storage of a full observation while simultaneously capturing the next)
        o.Mw_cache = o.Ngw**3 * o.Qgcf**3 * o.Nbeam * o.Nf_vis * 8
        o.Rio = o.Mvis * (o.Nmajor+1) * o.Nbeam * o.Npp * o.Nvis * o.Nfacet**2 #added o.Nfacet dependence; changed Nmajor factor to Nmajor+1 as part of post PDR fixes.

        # Split the FLOP rate into constituent parts, for plotting
        Rflop_common_factor = 2 * o.Nmajor * o.Nbeam * o.Npp
        o.Rflop_grid = Rflop_common_factor * o.Rgrid
        o.Rflop_conv = Rflop_common_factor * o.Nf_vis * o.Rccf
        o.Rflop_fft  = Rflop_common_factor * o.Nf_out * o.Rfft
        o.Rflop_proj = Rflop_common_factor * o.Nf_out * o.Rrp
        o.Rflop_phrot = o.Rphrot

        o.Rflop = o.Rflop_phrot + o.Rflop_proj + o.Rflop_fft + o.Rflop_conv + o.Rflop_grid  # Overall flop rate<|MERGE_RESOLUTION|>--- conflicted
+++ resolved
@@ -27,27 +27,16 @@
         o.epsilon_f_approx = sqrt(6*(1-(1.0/o.amp_f_max))) #first order expansion of sin used here to solve epsilon = arcsinc(1/amp_f_max). Checked as valid for amp_f_max 1.001, 1.01, 1.02. 1% error at amp_f_max=1.03 anticipated. See Skipper memo (REF needed)
         o.Tdump_skipper = o.epsilon_f_approx * o.wl/(o.Theta_fov * o.Nfacet * o.Omega_E * o.Bmax_bin) * u.s #multiply theta_fov by Nfacet so averaging time is set by total field of view, not faceted FoV. See Skipper memo (REF needed).
         o.Tdump = Min(o.Tdump_skipper, 1.2 * u.s) # Visibility integration time; limit this at 1.2s maximum.
-<<<<<<< HEAD
 
         if mode == ImagingModes.Continuum:
             o.Nf_used  = o.Nf_no_smear #Number of channels for gridding at longest baseline
             o.Rrp  = o.Nfacet**2 * 50 * o.Npix_linear**2 / o.Tsnap # Reprojection Flop rate, per output channel (Consistent with PDR05 280115)
         elif mode == ImagingModes.Spectral:
+            #o.Nf_out  = o.Nf_max
             o.Nf_used  = o.Nf_max
             o.Rrp  = o.Nfacet**2 * 50 * o.Npix_linear**2 / o.Tsnap # Reprojection Flop rate, per output channel (Consistent with PDR05 280115)
         elif mode == ImagingModes.SlowTrans:
             o.Nf_used  = o.Nf_no_smear #Number of bands for gridding at longest baseline
-=======
-        print ">>>>>>>>>>>  Tdump = ", o.Tdump
-        if mode == 'Continuum':
-            #o.Nf_used  = log(o.wl_max/o.wl_min) / log(3*o.wl/(2*o.Bmax_bin)/(o.Theta_fov*o.Qbw)+1) #Number of channels for gridding at longest baseline
-            o.Rrp  = o.Nfacet**2 * 50 * o.Npix_linear**2 / o.Tsnap #(Consistent with PDR05 280115)
-        elif mode == 'Spectral':
-            #o.Nf_out  = o.Nf_max
-            o.Rrp  = o.Nfacet**2 * 50 * o.Npix_linear**2 / o.Tsnap #(Consistent with PDR05 280115)
-        elif mode == 'SlowTrans':
-            #o.Nf_used  = log(o.wl_max/o.wl_min) / log(3*o.wl/(2*o.Bmax_bin)/(o.Theta_fov*o.Qbw)+1) #Number of bands for gridding at longest baseline
->>>>>>> 7b9aecc6
             o.Rrp  = 0*u.s / u.s #(Consistent with PDR05 280115)
         else:
             raise Exception("Unknown Imaging Mode %s" % mode)
@@ -57,7 +46,6 @@
         o.Nf_vis=(o.Nf_out*sign(floor(o.Nf_out/o.Nf_no_smear)))+(o.Nf_no_smear*sign(floor(o.Nf_no_smear/o.Nf_out))) #Workaround to avoid recursive errors...effectively is Max(Nf_out,Nf_no_smear)
 
         o.Nvis = o.binfrac*o.Na*(o.Na-1)*o.Nf_vis/(2*o.Tdump) * u.s # Number of visibilities per second to be gridded (after averaging short baselines to coarser freq resolution). Note multiplication by u.s to get rid of /s
-        #o.Rgrid = (o.Nfacet**2)*8*o.Nmm*o.Nvis*(o.Ngw**2+o.Naa**2) #added Nfacet dependence.
         o.Rgrid = (o.Nfacet**2 + o.Nfacet)*0.5*8*o.Nmm*o.Nvis*(o.Ngw**2+o.Naa**2) #added Nfacet dependence. Linear becuase there are Nfacet^2 facets but can integrate Nfacet times longer at gridding as fov is lower. Needs revisiting. (Consistent with PDR05 280115)
 
         o.Rccf = o.Nfacet**2 * 5 * o.binfrac *(o.Na-1)* o.Na * o.Nmm * o.Ncvff**2 * log(o.Ncvff,2)/(o.Tion*o.Qfcv) #reduce by multiplication by o.binfrac (RCB), add in extra multiplication by Nfacet-squared.
