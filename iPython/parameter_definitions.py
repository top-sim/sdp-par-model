"""
This Python file contains several classes that enumerates and defines the parameters of the telescopes, bands, modes,
etc. Several methods are supplied by which values can be found by lookup as well
(e.g. finding the telescope that is associated with a given mode)
"""

import numpy as np
from sympy import symbols
import warnings


class ParameterContainer:
    """
    The ParameterContainer class is used throughout the Python implementation to store parameters and pass them
    around. It is basically an empty class to which fields can be added, read from or overwritten
    """
    def __init__(self):
        pass

    def __str__(self):
        s = "Parameter Container Object with the following fields:"
        fields = self.__dict__
        for k in fields.keys():
            key_string = str(k)
            value_string = str(fields[k])
            if len(value_string) > 40:
                value_string = value_string[:40] + "... (truncated)"
            s += "\n%s\t\t= %s" % (key_string, value_string)
        return s

    def set_param(self, param_name, value, prevent_overwrite=True):
        """
        Provides a method for setting a parameter. By default first checks that the value has not already been defined.
        Useful for preventing situations where values may inadvertently be overwritten.
        @param param_name: The name of the parameter/field that needs to be assigned - provided as text
        @param value: the value. Need not be text.
        @param prevent_overwrite: Disallows this value to be overwritten once defined. Default = True.
        @return: Nothing
        """
        assert isinstance(param_name, str)
        try:
            if prevent_overwrite and hasattr(self, param_name):
                if eval('self.%s == value' % param_name):
<<<<<<< HEAD
                    warnings.warn('Inefficiency: reassigning already-defined parameter "%s" with an identical value.')
=======
                    print 'Inefficiency Warning: reassigning already-defined parameter "%s" with an identical value.' % param_name
>>>>>>> fb6b5eaf
                else:
                    assert eval('self.%s == None' % param_name)
        except AssertionError:
            raise AssertionError("The parameter %s has already been defined and may not be overwritten." % param_name)

        exec('self.%s = value' % param_name)  # Write the value

    def get_param(self, param_name):
        """
        Provides a method for reading a parameter that won't necessarily crash the program if the parameter has not yet
        been defined. A nice-to-have robustness-enhancing feature but not really necessary to get a working implementation.
        @param param_name: The name of the parameter/field that needs to be read - provided as text
        @return: The parameter value.
        """
        assert isinstance(param_name, str)
        return_value = None
        try:
            assert hasattr(self, param_name)
            exec('return_value = self.%s' % param_name)  # Write the value to the return_value variable
        except AssertionError:
            warnings.warn("Parameter %s hasn't been defined (returning 'None')." % param_name)

        return return_value


class Constants:
    """
    A new class that takes over the roles of sympy.physics.units and astropy.const, because it is simpler this way
    """
    kilo = 1000
    mega = 1000000
    giga = 1000000000
    tera = 1000000000000
    peta = 1000000000000000

    degree = np.pi / 180
    arcminute = np.pi / 180 / 60
    arcsecond = np.pi / 180 / 60 / 60


class Telescopes:
    """
    Enumerate the possible telescopes to choose from (used in the ParameterDefinitions class)
    """
    # The originally planned (pre-rebaselining) SKA1 telescopes. TODO: remove?
    SKA1_Low_old = 'SKA1_Low_old'
    SKA1_Mid_old = 'SKA1_Mid_old'
    SKA1_Sur_old = 'SKA1_Survey_old'
    # The rebaselined SKA1 telescopes
    SKA1_Low = 'SKA1_Low'
    SKA1_Mid = 'SKA1_Mid'
    # Proposed SKA2 telescopes
    SKA2_Low = 'SKA2_Low'
    SKA2_Mid = 'SKA2_Mid'


class Bands:
    """
    Enumerate all possible bands (used in the ParameterDefinitions class)
    """
    # SKA1 Bands
    Low = 'Low'
    Mid1 = 'Mid1'
    Mid2 = 'Mid2'
    Mid3 = 'Mid3'
    Mid4 = 'Mid4'
    Mid5A = 'Mid5A'
    Mid5B = 'Mid5B'
    Mid5C = 'Mid5C'
    # SKA1 Survey bands - Now obsolete?
    Sur1 = 'Sur1'
    Sur2A = 'Sur2A'
    Sur2B = 'Sur2B'
    Sur3A = 'Sur3A'
    Sur3B = 'Sur3B'
    # SKA2 Bands
    SKA2Low = 'LOWSKA2'
    SKA2Mid = 'MIDSKA2'

    # group the bands defined above into logically coherent sets
    low_bands = {Low}
    mid_bands = {Mid1, Mid2, Mid3, Mid4, Mid5A, Mid5B, Mid5C}
    survey_bands = {Sur1, Sur2A, Sur2B, Sur3A, Sur3B}  # Now obsolete?
    low_bands_ska2 = {SKA2Low}
    mid_bands_ska2 = {SKA2Mid}


class ImagingModes:
    """
    Enumerate the possible imaging modes (used in the ParameterDefinitions class)
    """
    Continuum = 'Continuum'
    Spectral = 'Spectral'  # Spectral only. Spectral mode will usually follow Continuum mode. See ContAntSpectral.
    FastImg = 'Fast Imaging'
    ContAndSpectral = 'Sequential (Cont+Spec)'  # Continuum and Spectral modes run sequentially, as in some HPSOs
    All = 'All, Summed (Cont+Spec+FastImg)'
    pure_modes = (Continuum, Spectral, FastImg)


class HPSOs:
    """
    Enumerate the High Priority Science Objectives (used in the ParameterDefinitions class)
    """
    hpso_max_Low_c = 'max_LOW_continuum'
    hpso_max_Low_s = 'max_LOW_spectral'
    hpso_max_Mid_c = 'max_MID_continuum'
    hpso_max_Mid_s = 'max_MID_spectral'
    hpso_max_band5_Mid_c = 'max_Band5_MID_continuum'
    hpso_max_band5_Mid_s = 'max_Band5_MID_spectral'
    hpso01 = '01'
    hpso01c = '01c'
    hpso01s = '01s'
    hpso02A = '02A'
    hpso02B = '02B'
    hpso13 = '13'
    hpso13c = '13c'  # Continuum component of HPSO 13
    hpso13s = '13s'  # Spectral component of HPSO 13
    hpso14 = '14'
    hpso14c = '14c'  # Continuum component of HPSO 14
    hpso14s = '14s'  # Spectral  component of HPSO 14
    hpso14sfull = '14sfull'
    hpso15 = '15'
    hpso15c = '15c'  # Continuum component of HPSO 15
    hpso15s = '15s'  # Spectral  component of HPSO 15
    hpso19 = '19'
    hpso22 = '22'
    hpso27 = '27'
    hpso33 = '33'
    hpso35 = '35'
    hpso37a = '37a'
    hpso37b = '37b'
    hpso37c = '37c'
    hpso38a = '38a'
    hpso38b = '38b'

    # group the HPSOs according to which telescope they refer to
    hpsos_using_SKA1Low = {hpso01, hpso02A, hpso02B}
    hpsos_using_SKA1Mid = {hpso14, hpso19, hpso22, hpso37a, hpso37b, hpso38a,
                           hpso38b, hpso14c, hpso14s, hpso14sfull}
    hpsos_originally_for_SKA1Sur = {hpso13, hpso15, hpso27, hpso33, hpso35, hpso37c, hpso13c, hpso13s, hpso15c, hpso15s}
    # Because we are no longer building Survey, assume that the HPSOs intended for Survey will run on Mid?
    hpsos_using_SKA1Mid = hpsos_using_SKA1Mid | hpsos_originally_for_SKA1Sur


class ParameterDefinitions:
    """
    This class contains several methods for defining parameters. These include Telecope parameters, as well as
    physical constants. Generally, the output of the methods of this class is a ParameterContainer object
    (usually referred to by the variable o in the methods below) that has parameters as fields.
    """

    @staticmethod
    def define_symbolic_variables(o):
        """
        This method defines the *symbolic* variables that we will use during computations
        and that need to be kept symbolic during evaluation of formulae. One reason to do this would be to allow
        the output formula to be optimized by varying this variable (such as with Tsnap and Nfacet)
        @param o: The supplied ParameterContainer object, to which the symbolic variables are appended (in-place)
        @rtype : ParameterContainer
        """
        assert isinstance(o, ParameterContainer)
        o.Tsnap = symbols("T_snap", positive=True)  # Snapshot timescale implemented
        o.Nfacet = symbols("N_facet", integer=True, positive=True)  # Number of facets

        # The following two parameters are used for baseline-dependent calculations
        o.Bmax_bin = symbols("Bmax\,bin", positive=True)  # The maximum baseline corresponding to a given bin
        o.binfrac = symbols("f_bin", positive=True)  # Fraction of total baselines in a given bin - value in (0,1)
        return o

    @staticmethod
    def apply_global_parameters(o):
        """
        Applies the global parameters to the parameter container object o.
        @param o: The supplied ParameterContainer object, to which the symbolic variables are appended (in-place)
        @rtype : ParameterContainer
        """
        assert isinstance(o, ParameterContainer)
        o.c = 299792458  # The speed of light, in m/s (from sympy.physics.units.c)
        o.Omega_E = 7.292115e-5  # Rotation relative to the fixed stars in radians/second
        o.R_Earth = 6378136  # Radius if the Earth in meters (equal to astropy.const.R_earth.value)
        o.epsilon_w = 0.01  # Amplitude level of w-kernels to include
        o.Naa = 10  # Support Size of the A Kernel, in (linear) Pixels. Changed to 10, after PDR submission
        o.Nmm = 4  # Mueller matrix Factor: 1 is for diagonal terms only, 4 includes off-diagonal terms too.
        o.Npp = 4  # Number of polarization products
        o.Nw = 2  # Bytes per value
        # o.Qbw = 4.3 #changed from 1 to give 0.34 uv cells as the bw smearing limit. Should be investigated and linked to depend on amp_f_max, or grid_cell_error
        o.Qfcv = 1.0  #changed to 1 to disable but retain ability to see affect in parameter sweep.
        o.Qgcf = 8.0
        o.Qkernel = 10.0  #  epsilon_f/ o.Qkernel is the fraction of a uv cell we allow frequence smearing at edge of convoluion kernel to - i.e error on u,v, position one kernel-radius from gridding point.
        # o.grid_cell_error = 0.34 #found from tump time as given by SKAO at largest FoV (continuum).
        o.Qw = 1.0
        o.Tion = 10.0  #This was previously set to 60s (for PDR) May wish to use much smaller value.
        o.Tsnap_min = 0.1 #1.0 logically, this shoudl be set to Tdump, but odd behaviour happens for fast imaging. TODO
        o.minimum_channels = 500  #minimum number of channels to still enable distributed computing, and to reconstruct Taylor terms
        o.facet_overlap_frac = 0.2 #fraction of overlap (linear) in adjacent facets.
        o.max_subband_freq_ratio = 1.35 #maximum frequency ratio supported within each subband. 1.35 comes from Jeff Wagg SKAO ("30% fractional bandwidth in subbands").
        o.buffer_factor = 2  # The factor by which the buffer will be oversized. Factor 2 = "double buffering".
        o.Mvis = 10  # Memory size of a single visibility datum in bytes. See below. Estimated value may change (again). Set at 10 on 26 Jan 2016 (Ferdl Graser, CSP ICD)
        """
        From CSP we are ingesting 10 bytes per visibility (single polarization) built up as follows:
        1 byte for time centroid + 8 bytes for complex visibility + 1 byte for flagging fraction, as per CSP ICD v.1.0.
        , i.e. 8 bytes for a complex value + 2 extra bytes for us to reconstruct timestamps etc.
        Another 2 bytes added by "ingest" => 12 bytes per datum. Somewhere in the Receive Visibilities Function of in
        the Ingest Pipeline the 2 bytes additional information are dropped (or used).
        However, now we add Weights (1 float, i.e. 4 bytes per sample) and Flags (1 bit per sample minimum).
        So the 12 bytes is the 8 for the complex value + 4 for the Weight, which makes 12.
        We should also add at least 1 bit for Flags + some small amount of overhead for other meta data.
        """
        return o

    @staticmethod
    def apply_telescope_parameters(o, telescope):
        """
        Applies the parameters that apply to the supplied telescope to the parameter container object o
        @param o: The supplied ParameterContainer object, to which the symbolic variables are appended (in-place)
        @param telescope:
        @rtype : ParameterContainer
        """
        assert isinstance(o, ParameterContainer)
        o.set_param('telescope', telescope)

        if telescope == Telescopes.SKA1_Low:
            o.Bmax = 80000  # Actually constructed max baseline in *m*
            o.Ds = 35  # station "diameter" in metres
            o.Na = 512  # number of antennas
            o.Nbeam = 1  # number of beams
            o.Nf_max = 65536  # maximum number of channels
            o.B_dump_ref = 80000  # m
            o.Tdump_ref = 0.9  # Minimum correlator integration time (dump time) in *sec* - in reference design
            o.baseline_bins = np.array((4900, 7100, 10400, 15100, 22100, 32200, 47000, 80000))  # m
            o.nr_baselines = 10180233
            o.baseline_bin_distribution = np.array(
                (52.42399198, 7.91161595, 5.91534571, 9.15027832, 7.39594812, 10.56871804, 6.09159108, 0.54251081))
            # o.amp_f_max = 1.08  # Added by Rosie Bolton, 1.02 is consistent with the dump time of 0.08s at 200km BL.
            # TODO: what is amp_f_max for Low? Seems undefined. Ronald assumes the same value as for Mid in Cal computations?
            o.set_param("beta", 76)  # From Ronald's calibration document
            o.set_param("overhead_factor", 1.01606905040916)  # From Ronald's xls; number originally from ICD

        elif telescope == Telescopes.SKA1_Low_old:
            o.Bmax = 100000  # Actually constructed max baseline in *m*
            o.Ds = 35  # station "diameter" in metres
            o.Na = 1024  # number of antennas
            o.Nbeam = 1  # number of beams
            o.Nf_max = 256000  # maximum number of channels
            o.Tdump_ref = 0.6  # Minimum correlator integration time (dump time) in *sec* - in reference design
            o.B_dump_ref = 100000  # m
            o.baseline_bins = np.array((4900, 7100, 10400, 15100, 22100, 32200, 47000, 68500, 100000))  # m
            o.nr_baselines = 10192608
            o.baseline_bin_distribution = np.array((49.361, 7.187, 7.819, 5.758, 10.503, 9.213, 8.053, 1.985, 0.121))
            o.amp_f_max = 1.02  # Added by Rosie Bolton, 1.02 is consistent with the dump time of 0.08s at 200km BL.

        elif telescope == Telescopes.SKA1_Mid:
            o.Bmax = 150000  # Actually constructed max baseline in *m*
            o.Ds = 13.5  # station "diameter" in metres, assume 13.5 as this matches the MeerKat antennas
            o.Na = 133 + 64  # number of antennas (expressed as the sum between new and Meerkat antennas)
            o.Nbeam = 1  # number of beams
            o.Nf_max = 65536  # maximum number of channels
            o.Tdump_ref = 0.14  # Minimum correlator integration time (dump time) in *sec* - in reference design
            o.B_dump_ref = 150000  # m
            o.nr_baselines = 1165860
            # Rosie's conservative, ultra simple numbers (see Absolute_Baseline_length_distribution.ipynb)
            o.baseline_bins = np.array((5000.,7500.,10000.,15000.,25000.,35000.,55000.,75000.,90000.,110000.,130000.,150000)) #"sensible" baseline bins
            o.baseline_bin_distribution = np.array(( 6.14890420e+01,   5.06191389e+00 ,  2.83923113e+00 ,  5.08781928e+00, 7.13952645e+00,   3.75628206e+00,   5.73545412e+00,   5.48158127e+00, 1.73566136e+00,   1.51805606e+00,   1.08802653e-01 ,  4.66297083e-02))#July2-15 post-rebaselining, from Rebaselined_15July2015_SKA-SA.wgs84.197x4.txt % of baselines within each baseline bin
            #o.baseline_bins = np.array((150000,)) #single bin
            #o.baseline_bin_distribution = np.array((100,))#single bin, handy for debugging tests
            o.set_param("beta", 66)  # From Ronald's calibration document
            o.set_param("overhead_factor", 1.02202947069126)  # From Ronald's xls; number originally from ICD

        elif telescope == Telescopes.SKA1_Mid_old:
            o.Bmax = 200000  # Actually constructed max baseline, in *m*
            o.Ds = 13.5  # station "diameter" in meters, 13.5 for Meerkat antennas
            o.Na = 190 + 64  # number of antennas
            o.Nbeam = 1  # number of beams
            o.Nf_max = 256000  # maximum number of channels
            o.B_dump_ref = 200000  # m
            o.Tdump_ref = 0.08  # Minimum correlator integration time (dump time) in *sec* - in reference design
            o.baseline_bins = np.array((4400, 6700, 10300, 15700, 24000, 36700, 56000, 85600, 130800, 200000))  # m
            o.nr_baselines = 1165860
            o.baseline_bin_distribution = np.array(
                (57.453, 5.235, 5.562, 5.68, 6.076, 5.835, 6.353, 5.896, 1.846, 0.064))
            o.amp_f_max = 1.02  # Added by Rosie Bolton, 1.02 is consistent with the dump time of 0.08s at 200km BL.

        elif telescope == Telescopes.SKA1_Sur_old:
            o.Bmax = 50000  # Actually constructed max baseline, in *m*
            o.Ds = 15  # station "diameter" in meters
            o.Na = 96  # number of antennas
            o.Nbeam = 36  # number of beams
            o.Nf_max = 256000  # maximum number of channels
            o.B_dump_ref = 50000  # m
            o.Tdump_ref = 0.3  # Minimum correlator integration time (dump time) in *sec* - in reference design
            o.baseline_bins = np.array((3800, 5500, 8000, 11500, 16600, 24000, 34600, 50000))  # m
            o.nr_baselines = 167616
            o.baseline_bin_distribution = np.array((48.39, 9.31, 9.413, 9.946, 10.052, 10.738, 1.958, 0.193))
            o.amp_f_max = 1.02  # Added by Rosie Bolton, 1.02 is consistent with the dump time of 0.08s at 200km BL.

        elif telescope == Telescopes.SKA2_Low:
            o.Bmax = 180000  # Actually constructed max baseline, in *m*
            o.Ds = 180  # station "diameter" in meters
            o.Na = 155  # number of antennas
            o.Nbeam = 200  # number of beams
            o.B_dump_ref = 180000  # m
            o.Nf_max = 256000  # maximum number of channels
            o.Tdump_ref = 0.6  # Minimum correlator integration time (dump time) in *sec* - in reference design
            o.B_dump_ref = 100000  # m
            o.baseline_bins = np.array((4400, 6700, 10300, 15700, 24000, 36700, 56000, 85600, 130800, 180000))  # m
            o.nr_baselines = 1165860
            o.baseline_bin_distribution = np.array(
                (57.453, 5.235, 5.563, 5.68, 6.076, 5.835, 6.352, 5.896, 1.846, 0.064))
            o.amp_f_max = 1.02  # Added by Rosie Bolton, 1.02 is consistent with the dump time of 0.08s at 200km BL.

        elif telescope == Telescopes.SKA2_Mid:
            o.Bmax = 1800000  # Actually constructed max baseline, in *m*
            o.Ds = 15  # station "diameter" in meters
            o.Na = 155  # number of antennas
            o.Nbeam = 200  # number of beams
            o.Nf_max = 256000  # maximum number of channels
            o.B_dump_ref = 1800000  # m
            o.Tdump_ref = 0.008  # Minimum correlator integration time (dump time) in *sec* - in reference design
            o.baseline_bins = np.array((44000, 67000, 103000, 157000, 240000, 367000, 560000, 856000, 1308000, 1800000))
            o.nr_baselines = 1165860
            o.baseline_bin_distribution = np.array(
                (57.453, 5.235, 5.563, 5.68, 6.076, 5.835, 6.352, 5.896, 1.846, 0.064))
            o.amp_f_max = 1.02  # Added by Rosie Bolton, 1.02 is consistent with the dump time of 0.08s at 200km BL.

        else:
            raise Exception('Unknown Telescope!')

        return o

    @staticmethod
    def get_telescope_from_hpso(hpso):
        """
        Returns the telescope that is associated with the provided HPSO. Not really necessary any more, as the HPSO
        definitions now contain the relevant telescope.
        @param hpso:
        @return: the telescope corresponding to this HPSO
        @raise Exception:
        """
        if hpso in HPSOs.hpsos_using_SKA1Low:
            telescope = Telescopes.SKA1_Low
        elif hpso in HPSOs.hpsos_using_SKA1Mid:
            telescope = Telescopes.SKA1_Mid
        elif hpso in HPSOs.hpsos_originally_for_SKA1Sur:
            telescope = Telescopes.SKA1_Sur_old
        else:
            raise Exception('HPSO not associated with a telescope')

        return telescope

    @staticmethod
    def apply_band_parameters(o, band):
        """
        Applies the parameters that apply to the band to the parameter container object o
        @param o: The supplied ParameterContainer object, to which the symbolic variables are appended (in-place)
        @param band:
        @rtype : ParameterContainer
        """
        assert isinstance(o, ParameterContainer)
        o.band = band
        if band == Bands.Low:
            o.telescope = Telescopes.SKA1_Low
            o.freq_min = 50e6  # in Hz
            o.freq_max = 350e6  # in Hz
        elif band == Bands.Mid1:
            o.telescope = Telescopes.SKA1_Mid
            o.freq_min = 350e6
            o.freq_max = 1.05e9
        elif band == Bands.Mid2:
            o.telescope = Telescopes.SKA1_Mid
            o.freq_min = 949.367e6
            o.freq_max = 1.7647e9
        elif band == Bands.Mid3:
            o.telescope = Telescopes.SKA1_Mid
            o.freq_min = 1.65e9
            o.freq_max = 3.05e9
        elif band == Bands.Mid4:
            o.telescope = Telescopes.SKA1_Mid
            o.freq_min = 2.80e9
            o.freq_max = 5.18e9
        elif band == Bands.Mid5A:
            o.telescope = Telescopes.SKA1_Mid
            o.freq_min = 4.60e9
            o.freq_max = 7.10e9
        elif band == Bands.Mid5B:
            o.telescope = Telescopes.SKA1_Mid
            o.freq_min = 11.3e9
            o.freq_max = 13.8e9
        elif band == Bands.Mid5C:
            print "using 2x2.5GHz subbands from 4.6-9.6GHz for band 5"
            o.telescope = Telescopes.SKA1_Mid
            o.freq_min = 4.6e9
            o.freq_max = 9.6e9
        elif band == Bands.Sur1:
            o.telescope = Telescopes.SKA1_Sur_old
            o.freq_min = 350e6
            o.freq_max = 850e6
        elif band == Bands.Sur2A:
            o.telescope = Telescopes.SKA1_Sur_old
            o.freq_min = 650e6
            o.freq_max = 1.35e9
        elif band == Bands.Sur2B:
            o.telescope = Telescopes.SKA1_Sur_old
            o.freq_min = 1.17e9
            o.freq_max = 1.67e9
        elif band == Bands.Sur3A:
            o.telescope = Telescopes.SKA1_Sur_old
            o.freq_min = 1.5e9
            o.freq_max = 2.0e9
        elif band == Bands.Sur3B:
            o.telescope = Telescopes.SKA1_Sur_old
            o.freq_min = 3.5e9
            o.freq_max = 4.0e9
        elif band == Bands.SKA2Low:
            o.telescope = Telescopes.SKA2_Low
            o.freq_min = 70e6
            o.freq_max = 350e6
        elif band == Bands.SKA2Mid:
            o.telescope = Telescopes.SKA2_Mid
            o.freq_min = 450e6
            o.freq_max = 1.05e9
        else:
            raise Exception('Unknown Band!')

        return o

    @staticmethod
    def apply_imaging_mode_parameters(o, mode):
        """
        Applies the parameters that apply to the imaging mode to the parameter container object o
        @param o: The supplied ParameterContainer object, to which the symbolic variables are appended (in-place)
        @param mode:
        @raise Exception:
        @rtype : ParameterContainer
        """
        assert isinstance(o, ParameterContainer)

        if mode == ImagingModes.Continuum:
            o.Qfov = 1.8  # Field of view factor
            o.Nmajor = 10  # Number of major CLEAN cycles to be done
            o.Qpix = 2.5  # Quality factor of synthesised beam oversampling
            o.Nf_out = min(500, o.Nf_max)
            o.Tobs = 6 * 3600  # in seconds
            if o.telescope == Telescopes.SKA1_Low:
                o.amp_f_max = 1.08
            elif o.telescope == Telescopes.SKA1_Mid:
                o.amp_f_max = 1.034
            else:
                raise Exception("amp_f_max not defined for Continuum mode for the telescope %s" % o.telescope)

        elif mode == ImagingModes.Spectral:
            o.Qfov = 1.0  # Field of view factor
            o.Nmajor = 1.5  # Number of major CLEAN cycles to be done: updated to 1.5 as post-PDR fix.
            o.Qpix = 2.5  # Quality factor of synthesised beam oversampling
            o.Nf_out = o.Nf_max  # The same as the maximum number of channels
            o.Tobs = 6 * 3600
            if o.telescope == Telescopes.SKA1_Low:
                o.amp_f_max = 1.02
            elif o.telescope == Telescopes.SKA1_Mid:
                o.amp_f_max = 1.01
            else:
                raise Exception("amp_f_max not defined for Spectral mode for the telescope %s" % o.telescope)

        elif mode == ImagingModes.FastImg:
            o.Qfov = 0.9  # Field of view factor
            o.Nmajor = 1  # Number of major CLEAN cycles to be done
            o.Qpix = 1.5  # Quality factor of synthesised beam oversampling
            o.Nf_out = min(500, o.Nf_max)  # Initially this value was computed, but now capped to 500.
            o.Tobs = 1.0  # Used to be equal to Tdump but after talking to Rosie set this to 1.2 sec
            o.Tsnap_min = o.Tobs
            if o.telescope == Telescopes.SKA1_Low:
                o.amp_f_max = 1.02
            elif o.telescope == Telescopes.SKA1_Mid:
                o.amp_f_max = 1.02
            else:
                raise Exception("amp_f_max not defined for FastImg mode for the telescope %s" % o.telescope)

        elif mode == ImagingModes.ContAndSpectral:
            raise Exception("'apply_imaging_mode_parameters' needs to compute Continuum and Spectral modes separately")

        else:
            raise Exception('Unknown mode: %s!' % str(mode))

        return o

    @staticmethod
    def apply_hpso_parameters(o, hpso):
        """
        Applies the parameters that apply to the supplied HPSO to the parameter container object o
        @param o: The supplied ParameterContainer object, to which the symbolic variables are appended (in-place)
        @param hpso:
        @rtype : ParameterContainer
        """
        assert isinstance(o, ParameterContainer)
        o.band = 'HPSO ' + str(hpso)
        if  hpso == HPSOs.hpso_max_Low_c: #"Maximal" case for LOW
            o.set_param('telescope', Telescopes.SKA1_Low)
            o.mode = ImagingModes.Continuum
            o.freq_min = 50e6
            o.freq_max = 350e6
            o.Nbeam = 1  # only 1 beam here
            o.Nf_out = 500  #
            o.Tobs = 6 * 3600
            o.Nf_max = 65536
            o.Bmax = 80000  # m
            o.Texp = 6 * 3600  # sec
            o.Tpoint = 6 * 3600  # sec
        elif  hpso == HPSOs.hpso_max_Low_s: #"Maximal" case for LOW
            o.set_param('telescope', Telescopes.SKA1_Low)
            o.mode = ImagingModes.Spectral
            o.freq_min = 50e6
            o.freq_max = 350e6
            o.Nbeam = 1  # only 1 beam here
            o.Nf_out = 65536  #
            o.Tobs = 6 * 3600
            o.Nf_max = 65536
            o.Bmax = 80000  # m
            o.Texp = 6 * 3600  # sec
            o.Tpoint = 6 * 3600  # sec
        elif hpso == HPSOs.hpso_max_Mid_c:
            o.set_param('telescope', Telescopes.SKA1_Mid)
            o.mode = ImagingModes.Continuum
            o.freq_min = 350e6
            o.freq_max = 1.05e9
            o.Nbeam = 1
            o.Nf_out = 500
            o.Tobs = 6 * 3600
            o.Nf_max = 65536
            o.Bmax = 150000  # m
            o.Texp = 6 * 3600  # sec
            o.Tpoint = 6 * 3600  # sec
        elif hpso == HPSOs.hpso_max_Mid_s:
            o.set_param('telescope', Telescopes.SKA1_Mid)
            o.mode = ImagingModes.Spectral
            o.freq_min = 350e6
            o.freq_max = 1.05e9
            o.Nbeam = 1
            o.Nf_out = 65536
            o.Tobs = 6 * 3600
            o.Nf_max = 65536
            o.Bmax = 150000  # m
            o.Texp = 6 * 3600  # sec
            o.Tpoint = 6 * 3600  # sec
        elif hpso == HPSOs.hpso_max_band5_Mid_c:
            o.set_param('telescope', Telescopes.SKA1_Mid)
            o.mode = ImagingModes.Continuum
            o.freq_min = 8.5e9
            o.freq_max = 13.5e9
            o.Nbeam = 1
            o.Nf_out = 500
            o.Tobs = 6 * 3600
            o.Nf_max = 65536
            o.Bmax = 150000  # m
            o.Texp = 6 * 3600  # sec
            o.Tpoint = 6 * 3600  # sec
        elif hpso == HPSOs.hpso_max_band5_Mid_s:
            o.set_param('telescope', Telescopes.SKA1_Mid)
            o.mode = ImagingModes.Spectral
            o.freq_min = 8.5e9
            o.freq_max = 13.5e9
            o.Nbeam = 1
            o.Nf_out = 65536
            o.Tobs = 6 * 3600
            o.Nf_max = 65536
            o.Bmax = 150000  # m
            o.Texp = 6 * 3600  # sec
            o.Tpoint = 6 * 3600  # sec
        elif hpso == HPSOs.hpso01c:
            o.set_param('telescope', Telescopes.SKA1_Low)
            o.mode = ImagingModes.Continuum
            o.freq_min = 50e6
            o.freq_max = 200e6
            o.Nbeam = 2  # using 2 beams as per HPSO request...
            o.Nf_out = 500  #
            o.Tobs = 6 * 3600
            o.Nf_max = 65536
            o.Bmax = 80000  # m
            o.Texp = 2500 * 3600  # sec
            o.Tpoint = 1000 * 3600  # sec
        elif hpso == HPSOs.hpso01s:
            o.set_param('telescope', Telescopes.SKA1_Low)
            o.mode = ImagingModes.Spectral
            o.freq_min = 50e6
            o.freq_max = 200e6
            o.Nbeam = 2  # using 2 beams as per HPSO request...
            o.Nf_out = 1500  # 1500 channels in output
            o.Tobs = 6 * 3600
            o.Nf_max = 65536
            o.Bmax = 80000  # m
            o.Texp = 2500 * 3600  # sec
            o.Tpoint = 1000 * 3600  # sec
        elif hpso == HPSOs.hpso02A:
            o.set_param('telescope', Telescopes.SKA1_Low)
            o.mode = ImagingModes.Continuum
            o.freq_min = 50e6
            o.freq_max = 200e6
            o.Nbeam = 2  # using 2 beams as per HPSO request...
            o.Tobs = 6 * 3600  # sec
            o.Nf_max    = 65536
            o.Nf_out = 1500  # 1500 channels in output - test to see if this is cheaper than 500cont+1500spec
            o.Bmax = 80000  # m
            o.Texp = 2500 * 3600  # sec
            o.Tpoint = 100 * 3600  # sec
        elif hpso == HPSOs.hpso02B:
            o.set_param('telescope', Telescopes.SKA1_Low)
            o.mode = ImagingModes.Continuum
            o.freq_min = 50e6
            o.freq_max = 200e6
            o.Nbeam = 2  # using 2 beams as per HPSO request...
            o.Tobs = 6 * 3600  # sec
            o.Nf_max = 65536
            o.Nf_out = 1500  # 1500 channels in output - test to see if this is cheaper than 500cont+1500spec
            o.Bmax = 80000  # m
            o.Texp = 2500 * 3600  # sec
            o.Tpoint = 10 * 3600  # sec
        elif hpso == HPSOs.hpso13c:
            o.set_param('telescope', Telescopes.SKA1_Mid)  #WAS SURVEY: UPDATED
            o.mode = ImagingModes.Continuum
            o.comment = 'HI, limited BW'
            o.freq_min = 790e6
            o.freq_max = 950e6
            o.Tobs = 6 * 3600  # sec
            o.Nf_max = 41000  #41k comes from assuming 3.9kHz width over 790-950MHz
            o.Nf_out = 500
            o.Bmax = 150000 # 40000  # m
            o.Texp = 5000 * 3600  # sec
            o.Tpoint = 1000 * 3600  # sec
        elif hpso == HPSOs.hpso13s:
            o.set_param('telescope', Telescopes.SKA1_Mid)  #WAS SURVEY: UPDATED
            o.mode = ImagingModes.Spectral
            o.comment = 'HI, limited BW'
            o.freq_min = 790e6
            o.freq_max = 950e6
            o.Tobs = 6 * 3600  # sec
            o.Nf_max = 65536
            o.Nf_out = 3200
            o.Bmax = 40000  # m
            o.Texp = 5000 * 3600  # sec
            o.Tpoint = 1000 * 3600  # sec
        elif hpso == HPSOs.hpso14c:
            o.set_param('telescope', Telescopes.SKA1_Mid)
            o.mode = ImagingModes.Continuum
            o.comment = 'HI'
            o.freq_min = 1.2e9
            o.freq_max = 1.5e9 #Increase freq range to give >1.2 ratio for continuum
            o.Tobs = 6 * 3600  # sec
            o.Nf_max = 65536  #
            o.Nf_out = 500
            o.Bmax = 150000  # m
            o.Texp = 2000 * 3600  # sec
            o.Tpoint = 10 * 3600  # sec
        elif hpso == HPSOs.hpso14s:
            o.set_param('telescope', Telescopes.SKA1_Mid)
            o.mode = ImagingModes.Spectral
            o.comment = 'HI'
            o.freq_min = 1.3e9
            o.freq_max = 1.4e9
            o.Tobs = 6 * 3600  # sec
            o.Nf_max = 5000  # Only 5,000 spectral line channels.
            o.Bmax = 150000  # m
            o.Texp = 2000 * 3600  # sec
            o.Tpoint = 10 * 3600  # sec
        elif hpso == HPSOs.hpso15c:
            o.set_param('telescope', Telescopes.SKA1_Mid)  #WAS SURVEY: UPDATED
            o.mode = ImagingModes.Continuum
            o.comment = 'HI, limited spatial resolution'
            o.freq_min = 1.30e9 # was 1.415e9 #change this to give larger frac BW for continuum accuracy
            o.freq_max = 1.56e9 # was 1.425e9 #increased to give 20% frac BW in continuum
            o.Tobs = 4.4 * 3600  # sec
            o.Nf_max = 65536
            o.Nf_out = 500
            o.Bmax = 150000 #13000  # m
            o.Texp = 12600 * 3600  # sec
            o.Tpoint = 4.4 * 3600  # sec
            o.Nmajor=10
        elif hpso == HPSOs.hpso15s:
            o.set_param('telescope', Telescopes.SKA1_Mid)  #WAS SURVEY: UPDATED
            o.mode = ImagingModes.Spectral
            o.comment = 'HI, limited spatial resolution'
            o.freq_min = 1.415e9
            o.freq_max = 1.425e9
            o.Tobs = 4.4 * 3600  # sec
            o.Nf_max = 2500  # Only 2,500 spectral line channels.
            o.Bmax = 13000  # m
            o.Texp = 12600 * 3600  # sec
            o.Tpoint = 4.4 * 3600  # sec
        elif hpso == HPSOs.hpso22:
            o.set_param('telescope', Telescopes.SKA1_Mid)
            o.mode = ImagingModes.Continuum
            o.comment = 'Cradle of life'
            o.freq_min = 10e9
            o.freq_max = 12e9
            o.Tobs = 6 * 3600  # sec
            o.Nf_max = 65536
            o.Nf_out = 5000  # 4000 channel continuum observation - band 5.
            o.Bmax = 150000  # m
            o.Texp = 6000 * 3600  # sec
            o.Tpoint = 600 * 3600  # sec
        elif hpso == HPSOs.hpso27:
            o.set_param('telescope', Telescopes.SKA1_Mid)
            o.mode = ImagingModes.Continuum
            o.freq_min = 1.0e9
            o.freq_max = 1.5e9
            o.Tobs = 0.123 * 3600  # sec
            o.Nf_max = 65536
            o.Nf_out = 500 # continuum experiment with 500 output channels
            o.Bmax = 150000 #50000  # m
            o.Texp = 10000 * 3600  # sec
            o.Tpoint = 0.123 * 3600  # sec
        elif hpso == HPSOs.hpso33:
            o.set_param('telescope', Telescopes.SKA1_Mid) #WAS SURVEY: UPDATED
            o.mode = ImagingModes.Continuum
            o.freq_min = 1.0e9
            o.freq_max = 1.5e9
            o.Tobs = 0.123 * 3600  # sec
            o.Nf_max = 65536
            o.Nf_out = 500  # continuum experiment with 500 output channels
            o.Bmax = 150000 #50000  # m
            o.Texp = 10000 * 3600  # sec
            o.Tpoint = 0.123 * 3600  # sec
        elif hpso == HPSOs.hpso37a:
            o.set_param('telescope', Telescopes.SKA1_Mid)
            o.mode = ImagingModes.Continuum
            o.freq_min = 1e9
            o.freq_max = 1.7e9
            o.Tobs = 6 * 3600  # sec
            o.Nf_max = 65536
            o.Nf_out = 700  # 700 channels required in output continuum cubes
            o.Bmax = 150000  # m
            o.Texp = 2000 * 3600  # sec
            o.Tpoint = 95 * 3600  # sec
        elif hpso == HPSOs.hpso37b:
            o.set_param('telescope', Telescopes.SKA1_Mid)
            o.mode = ImagingModes.Continuum
            o.freq_min = 1e9
            o.freq_max = 1.7e9
            o.Tobs = 6 * 3600  # sec
            o.Nf_max = 65536
            o.Nf_out = 700  # 700 channels required in output continuum cubes
            o.Bmax = 150000  # m
            o.Texp = 2000 * 3600  # sec
            o.Tpoint = 2000 * 3600  # sec
        elif hpso == HPSOs.hpso37c:
            o.set_param('telescope', Telescopes.SKA1_Mid)
            o.mode = ImagingModes.Continuum
            o.freq_min = 1e9
            o.freq_max = 1.5e9
            o.Tobs = 6 * 3600  # sec
            o.Nf_max = 65536
            o.Nf_out = 700 # 700 channels in output cube
            o.Bmax = 150000 #93000  # m
            o.Texp = 10000 * 3600  # sec
            o.Tpoint = 95 * 3600  # sec
        elif hpso == HPSOs.hpso38a:
            o.set_param('telescope', Telescopes.SKA1_Mid)
            o.mode = ImagingModes.Continuum
            o.freq_min = 7e9
            o.freq_max = 11e9
            o.Tobs = 6 * 3600  # sec
            o.Nf_max = 65536
            o.Nf_out = 1000 #
            o.Bmax = 150000  # m
            o.Texp = 1000 * 3600  # sec
            o.Tpoint = 16.4 * 3600  # sec
        elif hpso == HPSOs.hpso38b:
            o.set_param('telescope', Telescopes.SKA1_Mid)
            o.mode = ImagingModes.Continuum
            o.freq_min = 7e9
            o.freq_max = 11e9
            o.Tobs = 6 * 3600  # sec
            o.Nf_max = 65536
            o.Nf_out = 1000 #
            o.Bmax = 150000  # m
            o.Texp = 1000 * 3600  # sec
            o.Tpoint = 1000 * 3600  # sec
        else:
            raise Exception('Unknown HPSO!')<|MERGE_RESOLUTION|>--- conflicted
+++ resolved
@@ -41,11 +41,7 @@
         try:
             if prevent_overwrite and hasattr(self, param_name):
                 if eval('self.%s == value' % param_name):
-<<<<<<< HEAD
-                    warnings.warn('Inefficiency: reassigning already-defined parameter "%s" with an identical value.')
-=======
-                    print 'Inefficiency Warning: reassigning already-defined parameter "%s" with an identical value.' % param_name
->>>>>>> fb6b5eaf
+                    warnings.warn('Inefficiency Warning: reassigning already-defined parameter "%s" with an identical value.' % param_name)
                 else:
                     assert eval('self.%s == None' % param_name)
         except AssertionError:
