--- conflicted
+++ resolved
@@ -39,12 +39,7 @@
     @staticmethod
     def eval_param_sweep_1d(telescope, mode, band=None, hpso=None, bldta=False, otf=0,
                             max_baseline=None, nr_frequency_channels=None, expression='Rflop',
-<<<<<<< HEAD
-                            parameter='Rccf', param_val_min=9, param_val_max=10, number_steps=1, unit_string=None,
-                            verbose=False):
-=======
                             parameter='Rccf', param_val_min=10, param_val_max=10, number_steps=1, verbose=False):
->>>>>>> eddba4b2
         """
         Evaluates an expression for a range of different parameter values, by varying the parameter linearly in
         a specified range in a number of steps
@@ -85,11 +80,7 @@
             if verbose:
                 print ">> Evaluating %s for %s = %s" % (expression, parameter, str(param_value))
 
-<<<<<<< HEAD
-            Equations.apply_imaging_equations(tp, mode, bldta, verbose)  # modifies tp in-place
-=======
-            Formulae.compute_derived_parameters(tp, mode, bldta, otf, verbose)
->>>>>>> eddba4b2
+            Equations.apply_imaging_equations(tp, mode, bldta, otf, verbose)  # modifies tp in-place
             parameter_final_value = None
             exec('parameter_final_value = tp.%s' % parameter)
 
