--- conflicted
+++ resolved
@@ -7,12 +7,8 @@
 from equations import Equations
 from implementation import Implementation as imp
 import numpy as np
-<<<<<<< HEAD
+from sympy import Lambda, FiniteSet
 import warnings
-
-=======
-from sympy import Lambda, FiniteSet
->>>>>>> 8b07a8c9
 
 class SkaPythonAPI:
     """
@@ -24,70 +20,20 @@
         pass
 
     @staticmethod
-<<<<<<< HEAD
-    def evaluate_all_expressions(tp, tsnap, nfacet):
-        """
-        Because a lot of time is consumed by computing optimal tsnap and nfacet values, we might as well evaluate
-        *all* the parameters of tp by substituting these values into the fields of tp.
-        For this usecase we sum across all bins for each parameter (will be the wrong thing to do for some; use
-        evaluate_expression separately for those)
-        @param tp: the telescope parameters (ParameterContainer object containing all relevant parameters)
-        @param tsnap: The snapshot time to use
-        @param nfacet: The number of facets to use
-        @return:
-        """
-        fields = tp.__dict__
-        tp_eval = copy.deepcopy(tp)
-        for key in fields.keys():
-            expression = fields[key]
-            # For some reason we have to use a 'clean' tp copy to evaluate each expression, otherwise we run into
-            # all sorts of recursion depth issues in the evaluate_expression method. Not sure why...
-            tp_temp = copy.deepcopy(tp)
-            expression_eval = SkaPythonAPI.evaluate_expression(expression, tp_temp, tsnap, nfacet, False, key)
-            # We now write the evaluated expression into tp_eval
-            exec("tp_eval.%s = expression_eval" % key)
-        return tp_eval
-
-    @staticmethod
-    def evaluate_expression(expression, tp, tsnap, nfacet, take_max, key=None):
-        """
-        Evaluate an expression by substituting the telescopecparameters into them. Returns the result
-=======
     def evaluate_expression(expression, tp, tsnap, nfacet):
         """Evaluate an expression by substituting the telescopec parameters
         into them. Depending on the type of expression, the result
         might be a value, a list of values (in case it is
         baseline-dependent) or a string (if evaluation failed).
 
->>>>>>> 8b07a8c9
         @param expression: the expression, expressed as a function of the telescope parameters, Tsnap and Nfacet
         @param tp: the telescope parameters (ParameterContainer object containing all relevant parameters)
         @param tsnap: The snapshot time to use
         @param nfacet: The number of facets to use
-<<<<<<< HEAD
-        @param take_max: True iff the expression's maximum value across bins is returned instead of its sum
         @param key: (optional) the string name of the expression that is being evaluated. Used in error reporting.
-=======
->>>>>>> 8b07a8c9
         @return:
 
         """
-<<<<<<< HEAD
-        # Literal expressions need not be evaluated, because they are already final
-        if imp.is_literal(expression):
-            result = expression
-        else:
-            try:
-                expression_subst = expression.subs({tp.Tsnap: tsnap, tp.Nfacet: nfacet})
-                result = imp.evaluate_binned_expression(expression_subst, tp, take_max=take_max)
-            except Exception as e:
-                if key is None:
-                    msg = "Subsitution aborted with msg: %s" % str(e)
-                else:
-                    msg = "Subsitution of %s aborted with msg: %s" % (key, str(e))
-                warnings.warn(msg)
-                result = expression
-=======
 
         # Already a plain value?
         if isinstance(expression, int) or isinstance(expression, float) or \
@@ -95,7 +41,7 @@
             return expression
 
         # Otherwise try to evaluate using sympy
-        try:
+            try:
 
             # First substitute parameters
             expression_subst = expression.subs({tp.Tsnap: tsnap, tp.Nfacet: nfacet})
@@ -113,9 +59,12 @@
                 # Otherwise just evaluate directly
                 result = float(expression_subst)
 
-        except Exception as e:
-            result = "Failed to evaluate: " + str(expression)
->>>>>>> 8b07a8c9
+            except Exception as e:
+                if key is None:
+                    msg = "Failed to evaluate %s with msg: %s" % (str(expression), str(e))
+                else:
+                    msg = "Subsitution of %s aborted with msg: %s" % (key, str(e))
+                warnings.warn(msg)
         return result
 
     @staticmethod
@@ -145,27 +94,13 @@
 
         result = 0
         for submode in relevant_modes:
-<<<<<<< HEAD
             tp = imp.calc_tel_params(telescope, submode, band, hpso, blcoal, on_the_fly, max_baseline,
                                      nr_frequency_channels, verbose)
             Equations.apply_imaging_equations(tp, submode, blcoal, on_the_fly, verbose)  # modifies tp in-place
 
             result_expression = eval('tp.%s' % expression_string)
             (tsnap_opt, nfacet_opt) = imp.find_optimal_Tsnap_Nfacet(tp, verbose=verbose)
-            evaluation = SkaPythonAPI.evaluate_expression(result_expression, tp, tsnap_opt, nfacet_opt, False)
-            if expression_string in imp.EXPR_NOT_SUMMED_ACROSS_MODES:
-                result = max(result, evaluation)
-            else:
-                result += evaluation
-=======
-            tp = imp.calc_tel_params(telescope, submode, band, hpso, bldta, on_the_fly, max_baseline,
-                                     nr_frequency_channels, verbose)
-            Equations.apply_imaging_equations(tp, submode, bldta, on_the_fly, verbose)  # modifies tp in-place
-
-            result_expression = eval('tp.%s' % expression)
-            (tsnap, nfacet) = imp.find_optimal_Tsnap_Nfacet(tp, verbose=verbose)
             result += SkaPythonAPI.evaluate_expression(result_expression, tp, tsnap, nfacet)
->>>>>>> 8b07a8c9
 
         return result
 
@@ -195,10 +130,6 @@
         @return: @raise AssertionError:
         """
         assert param_val_max > param_val_min
-<<<<<<< HEAD
-        take_max = expression_string in imp.EXPR_NOT_SUMMED_ACROSS_BINS  # max taken instead of sum
-=======
->>>>>>> 8b07a8c9
 
         print "Starting sweep of parameter %s, evaluating expression %s over range (%s, %s) in %d steps " \
               "(i.e. %d data points)" % \
@@ -267,10 +198,6 @@
             assert len(prange) == 2
             assert prange[1] > prange[0]
 
-<<<<<<< HEAD
-        take_max = expression_string in imp.EXPR_NOT_SUMMED_ACROSS_BINS  # max taken instead of sum
-=======
->>>>>>> 8b07a8c9
         n_param_x_values = number_steps + 1
         n_param_y_values = number_steps + 1
         nr_evaluations = n_param_x_values * n_param_y_values  # The number of function evaluations that will be required
@@ -338,11 +265,6 @@
         @param tp: The set of telescope parameters that should be used to evaluate each expression
         @param tsnap: The relevant (typically optimal) snapshot time
         @param nfacet: The relevant (typically optimal) number of facets to use
-<<<<<<< HEAD
-        @param take_maxima: An array of boolean values, true if the corresponding variable's max across all bins
-                            should be used instead of its sum
-=======
->>>>>>> 8b07a8c9
         """
         results = []
         for i in range(len(expressions)):
