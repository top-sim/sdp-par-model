"""
This file contains methods for interacting with the SKA SDP Parametric Model using Python from the IPython Notebook
(Jupyter) environment. It extends the methods defined in API.py
The reason the code is implemented here is to keep notebooks themselves free from clutter, and to make using the
notebooks easier.
"""
from api import SKAAPI as api  # This class' (IPythonAPI's) parent class

from IPython.display import clear_output, display, HTML

import matplotlib.pyplot as plt
import matplotlib.pylab as pylab

from parameter_definitions import *  # definitions of variables, primary telescope parameters
from formulae import *  # formulae that derive secondary telescope-specific parameters from input parameters
from implementation import Implementation as imp  # methods for performing computations (i.e. crunching the numbers)

class IPythonAPI(api):
    """
    This class (IPython API) is a subclass of its parent, SKA-API. It offers a set of methods for interacting with the
    SKA SDP Parametric Model in the IPython Notebook (Jupyter) environment. The reason the code is implemented here is
    to keep the notebook itself free from clutter, and to make coding easier.
    """
    def __init__(self):
        api.__init__(self)
        pass

    @staticmethod
    def show_table(header, titles, values, units):
        """
        Plots a table of values
        @param header:
        @param titles:
        @param values:
        @param units:
        @return:
        """
        s = '<h3>%s:</h3><table>\n' % header
        assert len(titles) == len(values)
        assert len(titles) == len(units)
        for i in range(len(titles)):
            s += '<tr><td>{0}</td><td><font color="blue">{1}</font> {2}</td></tr>\n'.format(titles[i], values[i], units[i])
        s += '</table>'
        display(HTML(s))

    @staticmethod
    def show_table_compare(header, titles, values_1, values_2, units):
        """
        Plots a table that compares two sets of values with each other
        @param header:
        @param titles:
        @param values_1:
        @param values_2:
        @param units:
        @return:
        """
        s = '<h4>%s:</h4><table>\n' % header
        assert len(titles) == len(values_1)
        assert len(titles) == len(values_2)
        assert len(titles) == len(units)
        for i in range(len(titles)):
            s += '<tr><td>{0}</td><td><font color="blue">{1}</font></td><td><font color="darkcyan">{2}</font>' \
                 '</td><td>{3}</td></tr>\n'.format(titles[i], values_1[i], values_2[i], units[i])
        s += '</table>'
        display(HTML(s))

    @staticmethod
    def plot_flops_pie(header, titles, values, colours=None):
        """
        Plot FLOPS as a pie chart
        @param header:
        @param rflop_grid:
        @param rflop_fft:
        @param rflop_proj:
        @param rflop_conv:
        @param rflop_phrot:
        @return:
        """
        assert len(titles) == len(values)
        if colours is not None:
            assert len(colours) == len(values)
        nr_slices = len(values)

        # The values need to sum to one, for a pie plot. Let's enforce that.
        values_norm = values / np.linalg.norm(values)

        pylab.rcParams['figure.figsize'] = 8, 6  # that's default image size for this interactive session

        # The slices will be ordered and plotted counter-clockwise.
        explode = np.ones(nr_slices) * 0.05  # The radial offset of the slices

        plt.pie(values_norm, explode=explode, labels=titles, colors=colours,
                autopct='%1.1f%%', shadow=True, startangle=90)
        # Set aspect ratio to be equal so that pie is drawn as a circle.
        plt.axis('equal')
        plt.title('%s\n' % header)

        plt.show()

    @staticmethod
    def plot_flops_stacked(header, bar_titles, dictionary_of_value_arrays, colours=None):
        """
        Plots a stacked bar chart, with any number of columns and components per stack (must be equal for all bars)
        @param header:
        @param bar_titles: The title belonging to each bar
        @param dictionary_of_value_arrays: A dictionary that maps each bar title to an array of values (to be stacked).
        @return:
        """
        # Do some sanity checks
        number_of_elements = len(dictionary_of_value_arrays)
        if colours is not None:
            assert number_of_elements == len(colours)
        for key in dictionary_of_value_arrays:
            assert len(dictionary_of_value_arrays[key]) == len(bar_titles)

        #Plot a stacked bar chart
        width = 0.35
        nr_bars = len(bar_titles)
        indices = np.arange(nr_bars)  # The indices of the bars
        bottoms = np.zeros(nr_bars)   # The height of each bar, i.e. the bottom of the next stacked block

        index = 0
        for key in dictionary_of_value_arrays:
            values = np.array(dictionary_of_value_arrays[key])
            if colours is not None:
                plt.bar(indices, values, width, color=colours[index], bottom=bottoms)
            else:
                plt.bar(indices, values, width, bottom=bottoms)
            bottoms += values
            index += 1

        plt.xticks(indices+width/2., bar_titles)
        plt.title(header)
        plt.legend(dictionary_of_value_arrays.keys(), bbox_to_anchor=(1.05, 1), loc=2, borderaxespad=0.)
        #plt.legend(dictionary_of_value_arrays.keys(), loc=1) # loc=2 -> legend upper-left

    @staticmethod
    def compare_telescopes_default(Telescope_1, Telescope_2, Band_1, Band_2, Mode_1, Mode_2, Tel1_BLDTA=False, Tel2_BLDTA=False, verbose=False):
        """
        Evaluates two telescopes, both operating in a given band and mode, using their default parameters.
        E.g.: The two telescopes may have different (default) maximum baselines. Plots the results side by side.
        @param Telescope_1:
        @param Telescope_2:
        @param Band:
        @param Mode:
        @param Tel1_BLDTA: Use baseline dependent time averaging for Telescope1 ?
        @param Tel2_BLDTA: Use baseline dependent time averaging for Telescope2 ?
        @param verbose: print verbose output during execution
        @return:
        """
        telescopes = (Telescope_1, Telescope_2)
        bdtas = (Tel1_BLDTA, Tel2_BLDTA)
        modes=(Mode_1, Mode_2)
        bands =(Band_1, Band_2)
        tels_result_strings = []  # Maps each telescope to its results expressed as text, for display in HTML table
        tels_result_values = []   # Maps each telescope to its numerical results, to be plotted in bar chart

<<<<<<< HEAD
        if not (imp.telescope_and_band_are_compatible(Telescope_1, Band) and
                imp.telescope_and_band_are_compatible(Telescope_2, Band)):
=======
        if not (api.telescope_and_band_are_compatible(Telescope_1, Band_1) and
                api.telescope_and_band_are_compatible(Telescope_2, Band_2)):
>>>>>>> b8e879a7
            msg = 'ERROR: At least one of the Telescopes is incompatible with the selected Band'
            s = '<font color="red"><b>{0}</b>.<br>Adjust to recompute.</font>'.format(msg)
            display(HTML(s))
        else:
            # And now the results:
            display(HTML('<font color="blue">Computing the result -- this may take several (tens of) seconds.</font>'))
            tels_params = []  # Maps each telescope to its parameter set
            for i in range(2):
                telescope = telescopes[i]
                bldta = bdtas[i]
                Mode=modes[i]
                Band=bands[i]
                tp = imp.calc_tel_params(telescope, Mode, band=Band, bldta=bldta,
                                         verbose=verbose)  # Calculate the telescope parameters
                imp.update_derived_parameters(tp, Mode, bldta=bldta, verbose=verbose)

                (Tsnap, Nfacet) = imp.find_optimal_Tsnap_Nfacet(tp, verbose=verbose)
                tp.Tsnap_opt = Tsnap
                tp.Nfacet_opt = Nfacet
                tels_params.append(tp)

            for i in range(2):
                telescope = telescopes[i]
                tp = tels_params[i]

                # The result expressions need to be defined here as they depend on tp (updated in the line above)
                result_expressions = (tp.Mbuf_vis/u.peta, tp.Mw_cache/u.tera, tp.Npix_linear, tp.Rio/u.tera,
                                      tp.Rflop/u.peta, tp.Rflop_grid/u.peta, tp.Rflop_fft/u.peta, tp.Rflop_proj/u.peta,
                                      tp.Rflop_conv/u.peta, tp.Rflop_phrot/u.peta)
                result_titles = ('Telescope', 'Band', 'Mode', 'Baseline Dependent Time Avg.', 'Max Baseline',
                                 'Max # channels', 'Optimal Number of Facets', 'Optimal Snapshot Time',
                                 'Visibility Buffer', 'Working (cache) memory', 'Image side length', 'I/O Rate',
                                 'Total Compute Requirement',
                                 '-> Gridding', '-> FFT', '-> Projection', '-> Convolution', '-> Phase Rotation')
                result_units = ('', '', '', '', 'km', '', '', 'sec.', 'PetaBytes', 'TeraBytes', 'pixels', 'TeraBytes/s',
                                'PetaFLOPS', 'PetaFLOPS','PetaFLOPS','PetaFLOPS','PetaFLOPS','PetaFLOPS')

                result_value_string = [telescope, bands[i], modes[i], bdtas[i], '%d' % (tp.Bmax / u.km), '%d' % tp.Nf_max,
                                       '%d' % tp.Nfacet_opt, '%.3g' % tp.Tsnap_opt]  # Start building result string
                result_values = api.evaluate_expressions(result_expressions, tp, tp.Tsnap_opt, tp.Nfacet_opt)
                for i in range(len(result_values)):
                    expression = result_expressions[i]
                    if expression is not tp.Npix_linear:
                        result_value_string.append('%.3g' % result_values[i])
                    else:
                        result_value_string.append('%d' % result_values[i])

                tels_result_strings.append(result_value_string)
                tels_result_values.append(result_values[-5:])  # the last five values
            display(HTML('<font color="blue">Done computing. Results follow:</font>'))

            IPythonAPI.show_table_compare('Computed Values', result_titles, tels_result_strings[0],
                                          tels_result_strings[1], result_units)

            labels = ('(de)Gridding', '(i)FFT', '(Re)Projection', 'Convolution', 'Phase rot.')
            bldta_text = {True : ' (with BLDTA)', False : ' (no BLDTA)'}

            telescope_labels = ('%s\n%s' % (Telescope_1, bldta_text[Tel1_BLDTA]),
                                '%s\n%s' % (Telescope_2, bldta_text[Tel2_BLDTA]))
            colours = ('yellowgreen', 'gold', 'lightskyblue', 'lightcoral', 'green')
            values = {}
            i = -1
            for label in labels:
                i += 1
                values[label] = (tels_result_values[0][i], tels_result_values[1][i])

            IPythonAPI.plot_flops_stacked('Computational Requirements (PetaFLOPS)', telescope_labels, values, colours)

    @staticmethod
    def evaluate_telescope_manual(Telescope, Band, Mode, max_baseline, Nf_max, Nfacet, Tsnap, BL_dep_time_av=False, verbose=False):
        """
        Evaluates a telescope with manually supplied parameters, including NFacet and Tsnap
        @param Telescope:
        @param Band:
        @param Mode:
        @param max_baseline:
        @param Nf_max:
        @param Nfacet:
        @param Tsnap:
        @return:
        """
        # First we plot a table with all the provided parameters
        param_titles = ('Max Baseline', 'Max # of channels', 'Telescope', 'Band', 'Mode', 'Tsnap', 'Nfacet')
        param_values = (max_baseline, Nf_max, Telescope, Band, Mode, Tsnap, Nfacet)
        param_units = ('km', '', '', '', '', 'sec', '')
        IPythonAPI.show_table('Arguments', param_titles, param_values, param_units)

        if not imp.telescope_and_band_are_compatible(Telescope, Band):
            msg = 'ERROR: Telescope and Band are not compatible'
            s = '<font color="red"><b>{0}</b>.<br>Adjust to recompute.</font>'.format(msg)
            display(HTML(s))
        else:
            # And now the results:
            tp = imp.calc_tel_params(Telescope, Mode, band=Band, bldta=BL_dep_time_av, verbose=verbose)  # Calculate the telescope parameters
            max_allowed_baseline = tp.baseline_bins[-1] / u.km
            if max_baseline <= max_allowed_baseline:
                tp.Bmax = max_baseline * u.km
                tp.Nf_max = Nf_max
                imp.update_derived_parameters(tp, mode=Mode, bldta=BL_dep_time_av, verbose=verbose)
                # The result expressions need to be defined here as they depend on tp (updated in the line above)
                result_expressions = (tp.Mbuf_vis/u.peta, tp.Mw_cache/u.tera, tp.Npix_linear, tp.Rio/u.tera,
                                      tp.Rflop/u.peta, tp.Rflop_grid/u.peta, tp.Rflop_fft/u.peta, tp.Rflop_proj/u.peta,
                                      tp.Rflop_conv/u.peta, tp.Rflop_phrot/u.peta)
                result_titles = ('Visibility Buffer', 'Working (cache) memory', 'Image side length', 'I/O Rate',
                                 'Total Compute Requirement',
                                 '-> Gridding', '-> FFT', '-> Projection', '-> Convolution', '-> Phase Rotation')
                result_units = ('PetaBytes', 'TeraBytes', 'pixels', 'TeraBytes/s','PetaFLOPS',
                                'PetaFLOPS','PetaFLOPS','PetaFLOPS','PetaFLOPS','PetaFLOPS')
                result_values = api.evaluate_expressions(result_expressions, tp, Tsnap, Nfacet)
                result_value_string = []
                for i in range(len(result_values)):
                    expression = result_expressions[i]
                    if expression is not tp.Npix_linear:
                        result_value_string.append('%.3g' % result_values[i])
                    else:
                        result_value_string.append('%d' % result_values[i])

                IPythonAPI.show_table('Computed Values', result_titles, result_value_string, result_units)
            else :
                msg = 'ERROR: max_baseline exceeds the maximum allowed baseline of %g km for this telescope.' \
                    % max_allowed_baseline
                s = '<font color="red"><b>{0}</b>.<br>Adjust to recompute.</font>'.format(msg)
                display(HTML(s))

    @staticmethod
    def evaluate_telescope_optimized(Telescope, Band, Mode, max_baseline, Nf_max, BL_dep_time_av=False, verbose=False):
        """
        Evaluates a telescope with manually supplied parameters, but then automatically optimizes NFacet and Tsnap
        to minimize the total FLOP rate for the supplied parameters
        @param Telescope:
        @param Band:
        @param Mode:
        @param max_baseline:
        @param Nf_max:
        @return:
        """
        # First we plot a table with all the provided parameters
        param_titles = ('Max Baseline', 'Max # of channels', 'Telescope', 'Band', 'Mode')
        param_values = (max_baseline, Nf_max, Telescope, Band, Mode)
        param_units = ('km', '', '', '', '')
        IPythonAPI.show_table('Arguments', param_titles, param_values, param_units)

        if not imp.telescope_and_band_are_compatible(Telescope, Band):
            msg = 'ERROR: Telescope and Band are not compatible'
            s = '<font color="red"><b>{0}</b>.<br>Adjust to recompute.</font>'.format(msg)
            display(HTML(s))
        else:
            # And now the results:
            display(HTML('<font color="blue">Computing the result -- this may take several (tens of) seconds.</font>'))
            tp = imp.calc_tel_params(Telescope, Mode, band=Band, bldta=BL_dep_time_av, verbose=verbose)  # Calculate the telescope parameters
            max_allowed_baseline = tp.baseline_bins[-1] / u.km
            if max_baseline <= max_allowed_baseline:
                tp.Bmax = max_baseline * u.km
                tp.Nf_max = Nf_max
                imp.update_derived_parameters(tp, Mode, bldta=BL_dep_time_av, verbose=verbose)
                (Tsnap, Nfacet) = imp.find_optimal_Tsnap_Nfacet(tp, verbose=verbose)

                # The result expressions need to be defined here as they depend on tp (updated in the line above)
                result_expressions = (tp.Mbuf_vis/u.peta, tp.Mw_cache/u.tera, tp.Npix_linear, tp.Rio/u.tera,
                                      tp.Rflop/u.peta, tp.Rflop_grid/u.peta, tp.Rflop_fft/u.peta, tp.Rflop_proj/u.peta,
                                      tp.Rflop_conv/u.peta, tp.Rflop_phrot/u.peta)
                result_titles = ('Optimal Number of Facets', 'Optimal Snapshot Time', 'Visibility Buffer', 'Working (cache) memory',
                                 'Image side length', 'I/O Rate', 'Total Compute Requirement',
                                 '-> Gridding', '-> FFT', '-> Projection', '-> Convolution', '-> Phase Rotation')
                result_units = ('', 'sec.', 'PetaBytes', 'TeraBytes', 'pixels', 'TeraBytes/s','PetaFLOPS',
                                'PetaFLOPS','PetaFLOPS','PetaFLOPS','PetaFLOPS','PetaFLOPS')

                result_value_string = ['%d' % Nfacet, '%.3g' % Tsnap]
                result_values = api.evaluate_expressions(result_expressions, tp, Tsnap, Nfacet)
                for i in range(len(result_values)):
                    expression = result_expressions[i]
                    if expression is not tp.Npix_linear:
                        result_value_string.append('%.3g' % result_values[i])
                    else:
                        result_value_string.append('%d' % result_values[i])

                IPythonAPI.show_table('Computed Values', result_titles, result_value_string, result_units)
                labels = ('(de)Gridding', '(i)FFT', '(Re)Projection', 'Convolution', 'Phase rot.')
                colours = ('yellowgreen', 'gold', 'lightskyblue', 'lightcoral', 'green')
                values = result_values[-5:]  # the last five values
                IPythonAPI.plot_flops_pie('FLOP breakdown for %s' % Telescope, labels, values, colours)
            else:
                msg = 'ERROR: max_baseline exceeds the maximum allowed baseline of %g km for this telescope.' % max_allowed_baseline
                s = '<font color="red"><b>{0}</b>.<br>Adjust to recompute.</font>'.format(msg)
                display(HTML(s))<|MERGE_RESOLUTION|>--- conflicted
+++ resolved
@@ -155,13 +155,8 @@
         tels_result_strings = []  # Maps each telescope to its results expressed as text, for display in HTML table
         tels_result_values = []   # Maps each telescope to its numerical results, to be plotted in bar chart
 
-<<<<<<< HEAD
-        if not (imp.telescope_and_band_are_compatible(Telescope_1, Band) and
-                imp.telescope_and_band_are_compatible(Telescope_2, Band)):
-=======
-        if not (api.telescope_and_band_are_compatible(Telescope_1, Band_1) and
-                api.telescope_and_band_are_compatible(Telescope_2, Band_2)):
->>>>>>> b8e879a7
+        if not (imp.telescope_and_band_are_compatible(Telescope_1, Band_1) and
+                imp.telescope_and_band_are_compatible(Telescope_2, Band_2)):
             msg = 'ERROR: At least one of the Telescopes is incompatible with the selected Band'
             s = '<font color="red"><b>{0}</b>.<br>Adjust to recompute.</font>'.format(msg)
             display(HTML(s))
