"""
This file contains methods for interacting with the SKA SDP Parametric Model using Python from the IPython Notebook
(Jupyter) environment. It extends the methods defined in API.py
The reason the code is implemented here is to keep notebooks themselves free from clutter, and to make using the
notebooks easier.
"""
from api import SkaPythonAPI as api  # This class' (SkaIPythonAPI's) parent class

from IPython.display import clear_output, display, HTML

import matplotlib.pyplot as plt
import matplotlib.pylab as pylab
# from mpl_toolkits.mplot3d import Axes3D
from matplotlib import cm
import warnings

from parameter_definitions import *  # definitions of variables, primary telescope parameters
from parameter_definitions import Constants as c
from equations import *  # formulae that derive secondary telescope-specific parameters from input parameters
from implementation import Implementation as imp  # methods for performing computations (i.e. crunching the numbers)
from implementation import PipelineConfig
from parameter_definitions import ParameterContainer


class SkaIPythonAPI(api):
    """
    This class (IPython API) is a subclass of its parent, SKA-API. It offers a set of methods for interacting with the
    SKA SDP Parametric Model in the IPython Notebook (Jupyter) environment. The reason the code is implemented here is
    to keep the notebook itself free from clutter, and to make coding easier.
    """
    def __init__(self):
        api.__init__(self)
        pass

    # Possible calculated results to display in the notebook
    RESULT_MAP = [
        # Table Row Title              Unit          Default? Sum?   Expression
        ('-- Parameters --',           '',           True,    False, lambda tp: ''                    ),
        ('Telescope',                  '',           True,    False, lambda tp: tp.telescope          ),
        ('Band',                       '',           True,    False, lambda tp: str(tp.band) if tp.band is not None else ''),
        ('Mode',                       '',           True,    False, lambda tp: str(tp.imaging_mode)  ),
        ('BL-dependent averaging',     '',           True,    False, lambda tp: tp.bl_dep_time_av     ),
        ('On-the-fly kernels',         '',           True,    False, lambda tp: tp.on_the_fly         ),
        ('Max # of channels',          '',           True,    False, lambda tp: tp.Nf_max             ),
        ('Max Baseline',               'm',          True,    False, lambda tp: tp.Bmax               ),
        ('Observation Time',           's',          False,   False, lambda tp: tp.Tobs,              ),
        ('Snapshot Time',              's',          True,    False, lambda tp: tp.Tsnap,             ),
        ('Facets',                     '',           True,    False, lambda tp: tp.Nfacet,            ),
        ('Stations/antennas',          '',           False,   False, lambda tp: tp.Na,                ),
        ('Max Baseline [per bin]',     'm',          False,   False, lambda tp: tp.Bmax_bins,         ),
        ('Baseline fraction [per bin]','',           False,   False, lambda tp: tp.frac_bins,         ),

        ('-- Image --',                '',           True,    False, lambda tp: ''                    ),
        ('Facet FoV size',             'deg',        False,   False, lambda tp: tp.Theta_fov/c.degree,),
        ('PSF size',                   'arcs',       False,   False, lambda tp: tp.Theta_beam/c.arcsecond,),
        ('Pixel size',                 'arcs',       False,   False, lambda tp: tp.Theta_pix/c.arcsecond,),
        ('Facet side length',          'pixels',     True,    False, lambda tp: tp.Npix_linear,       ),
        ('Image side length',          'pixels',     True,    False, lambda tp: tp.Nfacet_x_Npix,     ),
        ('Epsilon (approx)',           '',           False,   False, lambda tp: tp.epsilon_f_approx,  ),
        ('Qbw',                        '',           False,   False, lambda tp: tp.Qbw,               ),
        ('Max subband ratio',          '',           False,   False, lambda tp: tp.max_subband_freq_ratio,),
        ('Number subbands',            '',           False,   False, lambda tp: tp.Number_imaging_subbands,),
        ('Station/antenna diameter',   '',           False,   False, lambda tp: tp.Ds,),

        ('-- Channelization --',       '',           False,   False, lambda tp: ''                    ),
        ('Ionospheric timescale',      's',          False,   False, lambda tp: tp.Tion,              ),
        ('Coalesce time pred',         's',          False,   False, lambda tp: tp.Tcoal_predict,     ),
        ('Coalesce time bw',           's',          False,   False, lambda tp: tp.Tcoal_backward,    ),
        ('Combined Samples',           '',           False,   False, lambda tp: tp.combine_time_samples,),
        ('Channels predict (no-smear)','',           False,   False, lambda tp: tp.Nf_no_smear_predict,),
        ('Channels backward (no-smear)','',          False,   False, lambda tp: tp.Nf_no_smear_backward,),
        ('Channels predict fft',       '',           False,   False, lambda tp: tp.Nf_FFT_predict,    ),
        ('Channels predict gcf',       '',           False,   False, lambda tp: tp.Nf_gcf_predict,    ),
        ('Channels predict',           '',           False,   False, lambda tp: tp.Nf_vis_predict,    ),
        ('Channels backward gcf',      '',           False,   False, lambda tp: tp.Nf_gcf_backward,   ),
        ('Channels backward',          '',           False,   False, lambda tp: tp.Nf_vis_backward,   ),
        ('Channels backward fft',      '',           False,   False, lambda tp: tp.Nf_FFT_backward,   ),
        ('Channels out',               '',           False,   False, lambda tp: tp.Nf_out,            ),
        ('Visibilities pred',          '',           False,   False, lambda tp: tp.Nvis_predict,      ),
        ('Visibilities bw',            '',           False,   False, lambda tp: tp.Nvis_backward,     ),

        ('-- Geometry --',             '',           False,   False, lambda tp: ''                    ),
        ('Delta W earth',              'lambda',     False,   False, lambda tp: tp.DeltaW_Earth,      ),
        ('Delta W snapshot',           'lambda',     False,   False, lambda tp: tp.DeltaW_SShot,      ),
        ('Delta W max',                'lambda',     False,   False, lambda tp: tp.DeltaW_max,        ),

        ('-- Kernel Sizes --',         '',           False,   False, lambda tp: ''                    ),
        ('W kernel support pred',      'pixels',     False,   False, lambda tp: tp.Ngw_predict,       ),
        ('W kernel support pred, ff',  'pixels',     False,   False, lambda tp: tp.Ncvff_predict,     ),
        ('W kernel support bw',        'pixels',     False,   False, lambda tp: tp.Ngw_backward,      ),
        ('W kernel support bw, ff',    'pixels',     False,   False, lambda tp: tp.Ncvff_backward,    ),

        ('-- I/O --',                  '',           True,    False, lambda tp: ''                    ),
        ('Visibility Buffer',          'PetaBytes',  True,    True,  lambda tp: tp.Mbuf_vis/c.peta,   ),
        ('Working (cache) memory',     'TeraBytes',  True,    True,  lambda tp: tp.Mw_cache/c.tera,   ),
        ('I/O Rate',                   'TeraBytes/s',True,    True,  lambda tp: tp.Rio/c.tera,        ),

        ('-- Compute --',              '',           True,    False, lambda tp: ''                    ),
        ('Total Compute Requirement',  'PetaFLOPS',  True,    True,  lambda tp: tp.Rflop/c.peta,      ),
        ('-> Gridding',                'PetaFLOPS',  True,    True,  lambda tp: tp.Rflop_grid/c.peta, ),
        ('-> FFT',                     'PetaFLOPS',  True,    True,  lambda tp: tp.Rflop_fft/c.peta,  ),
        ('-> Phase Rotation',          'PetaFLOPS',  True,    True,  lambda tp: tp.Rflop_phrot/c.peta,),
        ('-> Projection',              'PetaFLOPS',  True,    True,  lambda tp: tp.Rflop_proj/c.peta, ),
        ('-> Convolution',             'PetaFLOPS',  True,    True,  lambda tp: tp.Rflop_conv/c.peta, )
    ]

    @staticmethod
    def get_result_sum(resultMap):
        return map(lambda row: row[3], resultMap)
    @staticmethod
    def get_result_expressions(resultMap,tp):
        return map(lambda row: row[4](tp), resultMap)

    # Row names, for selection in GUI
    ALL_ROWS = map(lambda row: row[0], RESULT_MAP)
    DEFAULT_ROWS = map(lambda row: row[0], filter(lambda e: e[2], RESULT_MAP))

    # Rows needed for graphs
    GRAPH_ROWS = map(lambda row: row[0], RESULT_MAP[-5:])

    @staticmethod
    def mk_result_map_rows(rows = None):
        '''Collects result map information for a given row set
        @rows: Row set to show. If None, we will use default rows.
        @return: A tuple of the result map, the sorted list of the row
        names and a list of the row units.
        '''

        result_map = SkaIPythonAPI.RESULT_MAP
        if rows is not None:
            result_map = filter(lambda row: row[0] in rows, result_map)

        return (result_map,
                map(lambda row: row[0], result_map),
                map(lambda row: row[1], result_map))

    @staticmethod
    def defualt_rflop_plotting_colours():
        """
        Defines a default colour order used in plotting Rflop components
        @return:
        """
        return ('green', 'gold', 'yellowgreen', 'lightskyblue', 'lightcoral')

    @staticmethod
    def format_result(value):
        """
        Format a result value for viewing. As we expect that most numbers
        should be in a "nice" range this means we truncate number
        accuracy by default.
        """

        # Floating point values up to 3 digits
        if isinstance(value, float):
            return '%.3g' % value
        # Lists: Apply formating recursively
        if isinstance(value, list):
            s = '['
            for v in value:
                if len(s) > 1: s += ', '
                s += SkaIPythonAPI.format_result(v)
            return s + ']'
        # Otherwise: Trust default formatting
        return '%s' % value

    @staticmethod
    def show_table(title, labels, values, units):
        """
        Plots a table of label-value pairs
        @param title: string
        @param labels: string list / tuple
        @param values: string list / tuple
        @param units: string list / tuple
        @return:
        """
        s = '<h3>%s:</h3><table>\n' % title
        assert len(labels) == len(values)
        assert len(labels) == len(units)
        for i in range(len(labels)):
            if labels[i].startswith('--'):
                s += '<tr><th colspan="2">{0}</th></tr>'.format(labels[i])
                continue
            s += '<tr><td>{0}</td><td><font color="blue">{1}</font> {2}</td></tr>\n'.format(
                labels[i], SkaIPythonAPI.format_result(values[i]), units[i])
        s += '</table>'
        display(HTML(s))

    @staticmethod
    def show_table_compare(title, labels, values_1, values_2, units):
        """
        Plots a table that for a set of labels, compares each' value with the other
        @param title:
        @param labels:
        @param values_1:
        @param values_2:
        @param units:
        @return:
        """
        s = '<h4>%s:</h4><table>\n' % title
        assert len(labels) == len(values_1)
        assert len(labels) == len(values_2)
        assert len(labels) == len(units)
        for i in range(len(labels)):
            if labels[i].startswith('--'):
                s += '<tr><th colspan="4">{0}</th></tr>'.format(labels[i])
                continue
            s += '<tr><td>{0}</td><td><font color="darkcyan">{1}</font></td><td><font color="blue">{2}</font>' \
                 '</td><td>{3}</td></tr>\n'.format(labels[i],
                                                   SkaIPythonAPI.format_result(values_1[i]),
                                                   SkaIPythonAPI.format_result(values_2[i]),
                                                   units[i])
        s += '</table>'
        display(HTML(s))

    @staticmethod
    def show_table_compare3(title, labels, values_1, values_2, values_3, units):
        """
        Plots a table that for a set of 3 values pe label compares each' value with the other
        @param title:
        @param labels:
        @param values_1:
        @param values_2:
        @param values_3:
        @param units:
        @return:
        """
        s = '<h5>%s:</h5><table>\n' % title
        assert len(labels) == len(values_1)
        assert len(labels) == len(values_2)
        assert len(labels) == len(values_3)
        assert len(labels) == len(units)
        for i in range(len(labels)):
            if labels[i].startswith('--'):
                s += '<tr><th colspan="5">{0}</th></tr>'.format(labels[i])
                continue
            s += '<tr><td>{0}</td><td><font color="darkcyan">{1}</font></td><td><font color="blue">{2}</font>' \
                 '</td><td><font color="purple">{3}</font>''</td><td>{4}</td></tr>\n'.format(
                     labels[i],
                     SkaIPythonAPI.format_result(values_1[i]),
                     SkaIPythonAPI.format_result(values_2[i]),
                     SkaIPythonAPI.format_result(values_3[i]),
                     units[i])
        s += '</table>'
        display(HTML(s))

    @staticmethod
    def plot_line_datapoints(title, x_values, y_values, xlabel=None, ylabel=None):
        """
        Plots a series of (x,y) values using a line and data-point visualization.
        @param title:
        @param x_values:
        @param y_values:
        @return:
        """
        pylab.rcParams['figure.figsize'] = 8, 6  # that's default image size for this interactive session
        assert len(x_values) == len(y_values)
        plt.plot(x_values, y_values, 'ro', x_values, y_values, 'b')
        plt.title('%s\n' % title)
        plt.xlabel(xlabel)
        plt.ylabel(ylabel)
        plt.show()

    @staticmethod
    def plot_2D_surface(title, x_values, y_values, z_values, contours=None, xlabel=None, ylabel=None, zlabel=None):
        """
        Plots a series of (x,y) values using a line and data-point visualization.
        @param title: The plot's title
        @param x_values: a 1D numpy array
        @param y_values: a 1D numpy array
        @param z_values: a 2D numpy array, indexed as (x,y)
        @param contours: optional array of values at which contours should be drawn
        @param zlabel:
        @param ylabel:
        @param xlabel:
        @return:
        """
        colourmap = 'coolwarm'  # options include: 'afmhot', 'coolwarm'
        contour_colour = [(1., 0., 0., 1.)]  # red

        pylab.rcParams['figure.figsize'] = 8, 6  # that's default image size for this interactive session
        assert len(x_values) == len(y_values)

        sizex = len(x_values)
        sizey = len(y_values)
        assert np.shape(z_values)[0] == sizex
        assert np.shape(z_values)[1] == sizey
        xx = np.tile(x_values, (sizey, 1))
        yy = np.transpose(np.tile(y_values, (sizex, 1)))

        C = pylab.contourf(xx, yy, z_values, 15, alpha=.75, cmap=colourmap)
        pylab.colorbar(shrink=.92)
        if contours is not None:
            C = pylab.contour(xx, yy, z_values, levels = contours, colors=contour_colour,
                              linewidths=[2], linestyles='dashed')
            plt.clabel(C, inline=1, fontsize=10)

        C.ax.set_xlabel(xlabel)
        C.ax.set_ylabel(ylabel)
        C.ax.set_title(title, fontsize=16)
        pylab.show()

    @staticmethod
    def plot_3D_surface(title, x_values, y_values, z_values, contours=None, xlabel=None, ylabel=None, zlabel=None):
        """
        Plots a series of (x,y) values using a line and data-point visualization.
        @param title: The plot's title
        @param x_values: a 1D numpy array
        @param y_values: a 1D numpy array
        @param z_values: a 2D numpy array, indexed as (x,y)
        @param contours: optional array of values at which contours should be drawn
        @param zlabel:
        @param ylabel:
        @param xlabel:
        @return:
        """
        colourmap = cm.coolwarm  # options include: 'afmhot', 'coolwarm'
        contour_colour = [(1., 0., 0., 1.)]  # red

        pylab.rcParams['figure.figsize'] = 8, 6  # that's default image size for this interactive session
        assert len(x_values) == len(y_values)

        sizex = len(x_values)
        sizey = len(y_values)
        assert np.shape(z_values)[0] == sizex
        assert np.shape(z_values)[1] == sizey
        xx = np.tile(x_values, (sizey, 1))
        yy = np.transpose(np.tile(y_values, (sizex, 1)))

        fig = plt.figure()
        ax = fig.gca(projection='3d')
        surf = ax.plot_surface(xx, yy, z_values, rstride=1, cstride=1, cmap=colourmap, linewidth=0.2, alpha=0.6,
                               antialiased=True, shade=True)
        fig.colorbar(surf, shrink=0.5, aspect=5)

        if contours is not None:
            cset = ax.contour(xx, yy, z_values, contours, zdir='z', linewidths = (2.0), colors=contour_colour)
            plt.clabel(cset, inline=1, fontsize=10)

        ax.set_xlabel(xlabel)
        ax.set_ylabel(ylabel)
        ax.set_zlabel(zlabel)
        ax.set_title(title, fontsize=16)
        plt.show()

    @staticmethod
    def plot_pie(title, labels, values, colours=None):
        """
        Plots a pie chart
        @param title:
        @param labels:
        @param values: a numpy array
        @param colours:
        """
        assert len(labels) == len(values)
        if colours is not None:
            assert len(colours) == len(values)
        nr_slices = len(values)

        # The values need to sum to one, for a pie plot. Let's enforce that.
        values_norm = values / np.linalg.norm(values)

        pylab.rcParams['figure.figsize'] = 8, 6  # that's default image size for this interactive session

        # The slices will be ordered and plotted counter-clockwise.
        explode = np.ones(nr_slices) * 0.05  # The radial offset of the slices

        plt.pie(values_norm, explode=explode, labels=labels, colors=colours,
                autopct='%1.1f%%', shadow=True, startangle=90)
        # Set aspect ratio to be equal so that pie is drawn as a circle.
        plt.axis('equal')
        plt.title('%s\n' % title)

        plt.show()

    @staticmethod
    def save_pie(title, labels, values, filename, colours=None):
        """
        Works exactly same way as plot_pie(), but instead of plotting, saves a pie chart to SVG output file.
        Useful for exporting results to documents and such
        @param title:
        @param labels:
        @param values: a numpy array
        @param filename
        @param colours:
        """

        assert len(labels) == len(values)
        if colours is not None:
            assert len(colours) == len(values)
        nr_slices = len(values)

        # The values need to sum to one, for a pie plot. Let's enforce that.
        values_norm = values / np.linalg.norm(values)

        pylab.rcParams['figure.figsize'] = 8, 6  # that's default image size for this interactive session

        # The slices will be ordered and plotted counter-clockwise.
        explode = np.ones(nr_slices) * 0.05  # The radial offset of the slices

        plt.pie(values_norm, explode=explode, labels=labels, colors=colours,
                autopct='%1.1f%%', shadow=True, startangle=90)
        # Set aspect ratio to be equal so that pie is drawn as a circle.
        plt.axis('equal')
        plt.title('%s\n' % title)

        plt.savefig(filename, format='svg', dpi=1200)

    @staticmethod
    def plot_stacked_bars(title, labels, dictionary_of_value_arrays, colours=None):
        """
        Plots a stacked bar chart, with any number of columns and components per stack (must be equal for all bars)
        @param title:
        @param labels: The label belonging to each bar
        @param dictionary_of_value_arrays: A dictionary that maps each label to an array of values (to be stacked).
        @param colours:
        @return:
        """
        # Do some sanity checks
        number_of_elements = len(dictionary_of_value_arrays)
        if colours is not None:
            assert number_of_elements == len(colours)
        for key in dictionary_of_value_arrays:
            assert len(dictionary_of_value_arrays[key]) == len(labels)

        #Plot a stacked bar chart
        width = 0.35
        nr_bars = len(labels)
        indices = np.arange(nr_bars)  # The indices of the bars
        bottoms = np.zeros(nr_bars)   # The height of each bar, i.e. the bottom of the next stacked block

        index = 0
        for key in dictionary_of_value_arrays:
            values = np.array(dictionary_of_value_arrays[key])
            if colours is not None:
                plt.bar(indices, values, width, color=colours[index], bottom=bottoms)
            else:
                plt.bar(indices, values, width, bottom=bottoms)
            bottoms += values
            index += 1

        plt.xticks(indices+width/2., labels)
        plt.title(title)
        plt.legend(dictionary_of_value_arrays.keys(), bbox_to_anchor=(1.05, 1), loc=2, borderaxespad=0.)
        #plt.legend(dictionary_of_value_arrays.keys(), loc=1) # loc=2 -> legend upper-left

    @staticmethod
    def check_pipeline_config(cfg, pure_modes):
        """
        Check pipeline configuration, displaying a message in the Notebook
        for every problem found. Returns whether the configuration is
        usable at all.
        """
        (okay, messages) = cfg.check(pure_modes=pure_modes)
        for msg in messages:
            display(HTML('<p><font color="red"><b>{0}</b></font></p>'.format(msg)))
        if not okay:
            display(HTML('<p><font color="red">Adjust to recompute.</font></p>'))
        return okay

    @staticmethod
    def compare_telescopes_default(telescope_1, telescope_2, band_1,
                                   band_2, mode_1, mode_2,
                                   tel1_bldta=True, tel2_bldta=True,
                                   tel1_otf=False, tel2_otf=False,
                                   verbose=False, rows=None):
        """
        Evaluates two telescopes, both operating in a given band and mode, using their default parameters.
        A bit of an ugly bit of code, because it contains both computations and display code. But it does make for
        pretty interactive results. Plots the results side by side.
        @param telescope_1:
        @param telescope_2:
        @param band_1:
        @param band_2:
        @param mode_1:
        @param mode_2:
        @param tel1_otf: On the fly kernels for telescope 1
        @param tel2_otf: On the fly kernels for telescope 2
        @param tel1_blcoal: Use Baseline dependent coalescing (before gridding) for Telescope1
        @param tel2_blcoal: Use Baseline dependent coalescing (before gridding) for Telescope2
        @param verbose: print verbose output during execution
        @return:
        """
<<<<<<< HEAD
        telescopes = (telescope_1, telescope_2)
        blcoals = (tel1_blcoal, tel2_blcoal)
        modes = (mode_1, mode_2)
        bands = (band_1, band_2)
        on_the_flys = (tel1_otf, tel2_otf)

        if not (imp.telescope_and_band_are_compatible(telescope_1, band_1) and
                imp.telescope_and_band_are_compatible(telescope_2, band_2)):
            msg = 'ERROR: At least one of the Telescopes is incompatible with its selected Band'
            s = '<font color="red"><b>{0}</b>.<br>Adjust to recompute.</font>'.format(msg)
            display(HTML(s))
            return
=======
>>>>>>> fb6b5eaf

        # Make configurations and check
        cfg_1 = PipelineConfig(telescope=telescope_1, band=band_1,
                               mode=mode_1, bldta=tel1_bldta,
                               on_the_fly=tel1_otf)
        cfg_2 = PipelineConfig(telescope=telescope_2, band=band_2,
                               mode=mode_2, bldta=tel2_bldta,
                               on_the_fly=tel2_otf)
        if not SkaIPythonAPI.check_pipeline_config(cfg_1, pure_modes=True) or \
           not SkaIPythonAPI.check_pipeline_config(cfg_2, pure_modes=True):
            return

        # Determine which rows to show
        (result_map, result_titles, result_units) = SkaIPythonAPI.mk_result_map_rows(rows)

        # Loop through telescope configurations, collect results
        display(HTML('<font color="blue">Computing the result -- this may take several seconds.</font>'))
        tels_result_values = [
            SkaIPythonAPI._compute_results(cfg_1, verbose, result_map),
            SkaIPythonAPI._compute_results(cfg_2, verbose, result_map),
        ]
        display(HTML('<font color="blue">Done computing.</font>'))

        # Show comparison table
        SkaIPythonAPI.show_table_compare('Computed Values', result_titles, tels_result_values[0],
                                          tels_result_values[1], result_units)

        # Show comparison stacked bars
        labels = ('Gridding', 'FFT', 'Phase rot.', 'Projection', 'Convolution')
        colours = SkaIPythonAPI.defualt_rflop_plotting_colours()
        blcoal_text = {True: ' (BL Coal.)', False: ' (no BL Coal.)'}
        otf_text = {True: ' (otf kernels)', False: ''}

        telescope_labels = ('%s\n%s\n%s' % (telescope_1, blcoal_text[tel1_blcoal], otf_text[tel1_otf]),
                            '%s\n%s\n%s' % (telescope_2, blcoal_text[tel2_blcoal], otf_text[tel2_otf]))
        values = {}
        i = -1
        for label in labels:
            i += 1
            values[label] = (tels_result_values[0][-len(labels)+i],
                             tels_result_values[1][-len(labels)+i])

        SkaIPythonAPI.plot_stacked_bars('Computational Requirements (PetaFLOPS)', telescope_labels, values, colours)

    @staticmethod
    def evaluate_telescope_manual(telescope, band, mode,
                                  max_baseline="default",
                                  Nf_max="default", Nfacet=-1,
                                  Tsnap=-1, bldta=True,
                                  on_the_fly=False, verbose=False,
                                  rows=None):
        """
        Evaluates a telescope with manually supplied parameters.
        These manually supplied parameters specifically include NFacet; values that can otherwise automtically be
        optimized to minimize an expression (e.g. using the method evaluate_telescope_optimized)
        @param telescope:
        @param band:
        @param mode:
        @param Nfacet:
        @param Tsnap:
        @param max_baseline:
        @param Nf_max:
        @param blcoal: Baseline dependent coalescing (before gridding)
        @param on_the_fly:
        @param verbose:
        @return:
        """

        assert Nfacet > 0
        assert Tsnap > 0

        # Make configuration
        cfg = PipelineConfig(telescope=telescope, mode=mode, band=band,
                             max_baseline=max_baseline, Nf_max=Nf_max, bldta=bldta,
                             on_the_fly=on_the_fly)
        if not SkaIPythonAPI.check_pipeline_config(cfg, pure_modes=True): return

        display(HTML('<font color="blue">Computing the result -- this may take several seconds.'
                     '</font>'))

        # Determine which rows to calculate & show
        (result_map, result_titles, result_units) = SkaIPythonAPI.mk_result_map_rows(rows)

        # Loop through modes
<<<<<<< HEAD
        result_value_array = []
        for submode in relevant_modes:

            # Calculate the telescope parameters
            tp = imp.calc_tel_params(telescope, submode, band=band, blcoal=blcoal, otfk=on_the_fly,
                                     max_baseline=max_baseline, nr_frequency_channels=Nf_max,
                                     verbose=verbose)

            # Calculate expressions
            result_expressions = SkaIPythonAPI.mk_result_expressions(result_map, tp)
            results_for_submode = api.evaluate_expressions(result_expressions, tp, Tsnap, Nfacet)
            result_value_array.append(results_for_submode)

        # Combine mode results
        result_values = SkaIPythonAPI.combine_mode_results(result_value_array, result_map)
=======
        result_values = SkaIPythonAPI._compute_results(cfg, verbose, result_map,
                                                       Tsnap=Tsnap, Nfacet=Nfacet)
>>>>>>> fb6b5eaf

        # Show table of results
        display(HTML('<font color="blue">Done computing. Results follow:</font>'))
        SkaIPythonAPI.show_table('Computed Values', result_titles, result_values, result_units)

        # Show pie graph of FLOP counts
        labels = ('Gridding', 'FFT', 'Phase rot.', 'Projection', 'Convolution')
        colours = SkaIPythonAPI.defualt_rflop_plotting_colours()
        values = result_values[-5:]  # the last five values
        SkaIPythonAPI.plot_pie('FLOP breakdown for %s' % telescope, labels, values, colours)

    @staticmethod
<<<<<<< HEAD
    def evaluate_hpso_optimized(hpso_key, blcoal=True, on_the_fly=False, verbose=False):
=======
    def evaluate_hpso_optimized(hpso_key, bldta=True, on_the_fly=False, verbose=False, rows=None):
>>>>>>> fb6b5eaf
        """
        Evaluates a High Priority Science Objective by optimizing NFacet and Tsnap to minimize the total FLOP rate
        @param hpso:
        @param blcoal: Baseline dependent coalescing (before gridding)
        @param on_the_fly:
        @param verbose:
        @return:
        """

        tp_default = ParameterContainer()
        ParameterDefinitions.apply_global_parameters(tp_default)
        ParameterDefinitions.apply_hpso_parameters(tp_default, hpso_key)
        telescope = tp_default.telescope
        hpso_mode = tp_default.mode

        # First we plot a table with all the provided parameters
        param_titles = ('HPSO Number', 'Telescope', 'Mode', 'Max Baseline', 'Max # of channels', 'Observation time',
                        'Texp (not used in calc)', 'Tpoint (not used in calc)')
        (hours, minutes, seconds) = imp.seconds_to_hms(tp_default.Tobs)
        Tobs_string = '%d hr %d min %d sec' % (hours, minutes, seconds)
        (hours, minutes, seconds) = imp.seconds_to_hms(tp_default.Texp)
        Texp_string = '%d hr %d min %d sec' % (hours, minutes, seconds)
        (hours, minutes, seconds) = imp.seconds_to_hms(tp_default.Tpoint)
        Tpoint_string = '%d hr %d min %d sec' % (hours, minutes, seconds)
        param_values = (hpso_key, telescope, hpso_mode, tp_default.Bmax, tp_default.Nf_max, Tobs_string, Texp_string,
                        Tpoint_string)
        param_units = ('', '', '', 'm', '', '', '', '')
        SkaIPythonAPI.show_table('Parameters', param_titles, param_values, param_units)

<<<<<<< HEAD
        modes_expanded = (hpso_mode,)
        if hpso_mode == ImagingModes.ContAndSpectral:
            modes_expanded = (ImagingModes.Continuum, ImagingModes.Spectral)

        tps = {}
        Tsnap_opt = {}
        Nfacet_opt = {}
        substitutions = {}
        expressions = {}
        expression_strings = ('Rflop_conv', 'Rflop_fft', 'Rflop_grid', 'Rflop_proj', 'Rflop_phrot', 'Rflop', 'Mbuf_vis',
                              'Mw_cache', 'Npix_linear', 'Rio')
        nr_key_expr_per_mode = len(expression_strings)
        values_to_take_max = ('Npix_linear')
        key_expressions = {}
        for key in expression_strings:
            key_expressions[key] = {}

        display(HTML('<font color="blue">Computing the result -- this may take several (tens of) seconds.</font>'))

        for mode in modes_expanded:
            if verbose:
                print 'Computing HPSO %s for %s mode' % (hpso_key, mode)

            tp = imp.calc_tel_params(telescope, mode, hpso=hpso_key, blcoal=blcoal, otfk=on_the_fly, verbose=verbose)
            tps[mode] = tp
            (Tsnap_opt[mode], Nfacet_opt[mode]) = imp.find_optimal_Tsnap_Nfacet(tp, verbose=verbose)
            substitutions[mode] = {tp.Tsnap : Tsnap_opt[mode], tp.Nfacet : Nfacet_opt[mode]}
            expressions[mode] = (tp.Rflop_conv, tp.Rflop_fft, tp.Rflop_grid, tp.Rflop_proj, tp.Rflop_phrot, tp.Rflop,
                                 tp.Mbuf_vis, tp.Mw_cache, tp.Npix_linear, tp.Rio)

            for index in range(nr_key_expr_per_mode):
                key_expressions[expression_strings[index]][mode] = expressions[mode][index]

        key_results = {}
        for key in expression_strings:
            take_max = (key in values_to_take_max)
            results = np.array([])
            for mode in modes_expanded:
                tp = tps[mode]
                expression = key_expressions[key][mode]
                substitution = substitutions[mode]
                expression_subst = expression  # Will stay unchanged if a literal number (see if statement below)
                if not (isinstance(expression, (int, long)) or isinstance(expression, float)):
                    expression_subst = expression.subs(substitution)
                results = np.append(results, imp.evaluate_binned_expression(expression_subst, tp, take_max=take_max))

            if take_max:
                result = np.max(results)
            else:
                result = np.sum(results)
=======
        # Make and check pipeline configuration
        cfg = PipelineConfig(hpso=hpso_key,bldta=bldta,on_the_fly=on_the_fly)
        if not SkaIPythonAPI.check_pipeline_config(cfg, pure_modes=True): return
>>>>>>> fb6b5eaf

        # Determine which rows to calculate & show
        (result_map, result_titles, result_units) = SkaIPythonAPI.mk_result_map_rows(rows)

        # Compute
        result_values = SkaIPythonAPI._compute_results(cfg, verbose, result_map)
        display(HTML('<font color="blue">Done computing. Results follow:</font>'))

<<<<<<< HEAD
        # Next, the computed results:
        # TODO won't this be cleaner when we use _Compute_results ?
        ############################

        result_titles = ('Optimal Number(s) of Facets', 'Optimal Snapshot Time(s)',
                         'Image side length(s)', 'Visibility Buffer (no overheads)', 'Working (cache) memory',
                         'I/O Rate', 'Total Compute Requirement',
                         '-> Gridding', '-> FFT', '-> Phase Rotation', '-> Projection', '-> Convolution')
        result_units = ('', 'sec.', 'pixels', 'PetaBytes', 'TeraBytes', 'TeraBytes/s',
                        'PetaFLOPS', 'PetaFLOPS','PetaFLOPS','PetaFLOPS','PetaFLOPS','PetaFLOPS')

        assert len(result_titles) == len(result_units)

        result_value_string = ['', '', '']  # The non-summed values: nfacet_opt, tsnap_opt and Npix_linear
        if len(modes_expanded) == 1:
            result_value_string[0] += '%d' % Nfacet_opt[modes_expanded[0]]
            result_value_string[1] += '%.1f' % Tsnap_opt[modes_expanded[0]]
        else:
            for mode in modes_expanded:
                result_value_string[0] += '%s : %d' % (mode, Nfacet_opt[mode])
                result_value_string[1] += '%s : %.1f' % (mode, Tsnap_opt[mode])

        result_value_string[2] = ('%d' % int(np.ceil(key_results['Npix_linear'])))  # Npix_linear

        result_value_string.append('%.3g' % (key_results['Mbuf_vis'] / 1e15))
        result_value_string.append('%.3g' % (key_results['Mw_cache'] / 1e12))
        result_value_string.append('%.3g' % (key_results['Rio'] / 1e12))
        result_value_string.append('%.3g' % (key_results['Rflop'] / 1e15))
        result_value_string.append('%.3g' % (key_results['Rflop_grid'] / 1e15))
        result_value_string.append('%.3g' % (key_results['Rflop_fft'] / 1e15))
        result_value_string.append('%.3g' % (key_results['Rflop_phrot'] / 1e15))
        result_value_string.append('%.3g' % (key_results['Rflop_proj'] / 1e15))
        result_value_string.append('%.3g' % (key_results['Rflop_conv'] / 1e15))

        SkaIPythonAPI.show_table('Computed Values', result_titles, result_value_string, result_units)

        values = (key_results['Rflop_grid'], key_results['Rflop_fft'], key_results['Rflop_phrot'],
                  key_results['Rflop_proj'], key_results['Rflop_conv'])
=======
        # Show table of results
        SkaIPythonAPI.show_table('Computed Values', result_titles, result_values, result_units)

        # Show pie graph of FLOP counts
>>>>>>> fb6b5eaf
        labels = ('Gridding', 'FFT', 'Phase rot.', 'Projection', 'Convolution')
        colours = SkaIPythonAPI.defualt_rflop_plotting_colours()
        values = result_values[-5:]  # the last five values
        SkaIPythonAPI.plot_pie('FLOP breakdown for %s' % telescope, labels, values, colours)

    @staticmethod
    def evaluate_telescope_optimized(telescope, band, mode, max_baseline="default", Nf_max="default",
                                     bldta=True, on_the_fly=False, verbose=False, rows=None):
        """
        Evaluates a telescope with manually supplied parameters, but then automatically optimizes NFacet and Tsnap
        to minimize the total FLOP rate for the supplied parameters
        @param telescope:
        @param band:
        @param mode:
        @param max_baseline:
        @param Nf_max:
        @param blcoal: Baseline dependent coalescing (before gridding)
        @param on_the_fly:
        @param verbose:
        @return:
        """

        # Make configuration
        cfg = PipelineConfig(telescope=telescope, mode=mode,
                             band=band, max_baseline=max_baseline,
                             Nf_max=Nf_max, bldta=bldta,
                             on_the_fly=on_the_fly)
        if not SkaIPythonAPI.check_pipeline_config(cfg, pure_modes=True): return

        # Determine rows to show
        (result_map, result_titles, result_units) = SkaIPythonAPI.mk_result_map_rows(rows)

        # Compute
        display(HTML('<font color="blue">Computing the result -- this may take several seconds.'
                     '</font>'))
<<<<<<< HEAD

        # We now make a distinction between "pure" and composite modes
        relevant_modes = (mode,)  # A list with one element
        if mode not in ImagingModes.pure_modes:
            if mode == ImagingModes.All:
                relevant_modes = ImagingModes.pure_modes  # all three of them, to be summed
            else:
                raise Exception("The '%s' imaging mode is currently not supported" % str(mode))
        (result_values, result_value_string) = SkaIPythonAPI._compute_results(telescope, band, relevant_modes,
                                                                              blcoal, on_the_fly, max_baseline,
                                                                              Nf_max, verbose)

=======
        result_values = SkaIPythonAPI._compute_results(cfg, verbose, result_map)
>>>>>>> fb6b5eaf
        display(HTML('<font color="blue">Done computing. Results follow:</font>'))

        # Make table
        SkaIPythonAPI.show_table('Computed Values', result_titles, result_values, result_units)

        # Make pie plot
        labels = ('Gridding', 'FFT', 'Phase rot.', 'Projection', 'Convolution')
        colours = SkaIPythonAPI.defualt_rflop_plotting_colours()
        values = result_values[-5:]  # the last five values
        SkaIPythonAPI.plot_pie('FLOP breakdown for %s' % telescope, labels, values, colours)

    @staticmethod
<<<<<<< HEAD
    def compute_results(telescope, band, mode, blcoal=True, otfk=False, max_baseline=None, nr_frequency_channels=None,
                        verbose=False):
        """
        A specialized utility for computing results. This is a slightly easier-to-interface-with version of
        the private method _compute_results (below)
        @param telescope:
        @param band:
        @param mode:
        @param blcoal: Baseline dependent coalescing (before gridding)
        @param otfk:
        @param verbose:
        @return: @raise Exception:
        """
        relevant_modes = (mode,)  # A list with one element
        if mode not in ImagingModes.pure_modes:
            if mode == ImagingModes.All:
                relevant_modes = ImagingModes.pure_modes # all three of them, to be summed
            else:
                raise Exception("The '%s' imaging mode is currently not supported" % str(mode))
        (result_values, result_values_strings) \
            = SkaIPythonAPI._compute_results(telescope, band, relevant_modes, blcoal, otfk, max_baseline=None,
                                             nr_frequency_channels=None, verbose=verbose)

        result_titles = ['Optimal Number of Facets', 'Optimal Snapshot Time',
                         'Image side length', 'Visibility Buffer (no overheads, PB)', 'Working (cache) memory (TB)',
                         'I/O Rate (TBps)', 'Total Compute Requirement (PetaFLOPS)',
                         'Gridding', 'FFT', 'Projection', 'Convolution', 'Phase Rotation']

        assert len(result_titles) == len(result_values)
        assert len(result_titles) == len(result_values_strings)

        return (result_values, result_values_strings, result_titles)

    @staticmethod
    def _compute_results(telescope, band, relevant_modes, bldta, otfk,
                         max_baseline, nr_frequency_channels, verbose,
                         result_map):
        """A private method for computing a set of results for
        optimised Tsnap and Nfacet values.

        @param telescope:
        @param band:
        @param blcoal: Baseline dependent coalescing (before gridding)
        @param otfk: on the fly kernels
        @param relevant_modes:
        @param max_baseline: The maximum baseline to use
        @param nr_frequency_channels:
=======
    def _compute_results(pipelineConfig, verbose, result_map, Tsnap=None, Nfacet=None):
        """A private method for computing a set of results.

        @param pipelineConfig: Complete pipeline configuration
>>>>>>> fb6b5eaf
        @param verbose:
        @param result_map: results to produce
        @param Tsnap: Snapshot time. If None it will get determined by optimisation.
        @param Nfacet: Facet count. If None it will get determined by optimisation.
        @return: result value array
        """

        # Loop through modes to collect result values
        result_value_array = []
        for submode in pipelineConfig.relevant_modes:

            # Calculate the telescope parameters
            pipelineConfig.mode = submode
            tp = imp.calc_tel_params(pipelineConfig, verbose=verbose)

            # Optimise Tsnap & Nfacet
            tsnap_opt = Tsnap
            nfacet_opt = Nfacet
            if tsnap_opt is None and nfacet_opt is None:
                (tsnap_opt, nfacet_opt) = imp.find_optimal_Tsnap_Nfacet(tp, verbose=verbose)
            elif tsnap_opt is None or nfacet_opt is None:
                raise Exception("We can only optimise Tsnap and Nfacet together so far!")

            # Evaluate expressions from map
            result_expressions = SkaIPythonAPI.get_result_expressions(result_map, tp)
            results_for_submode = api.evaluate_expressions(result_expressions, tp, tsnap_opt, nfacet_opt)
            result_value_array.append(results_for_submode)

        # Now transpose, then sum up results from submodes per row
        result_values = []
        transposed_results = zip(*result_value_array)
        sum_results = SkaIPythonAPI.get_result_sum(result_map)
        for (row_values, sum_it) in zip(transposed_results, sum_results):
            if sum_it:
                result_values.append(sum(row_values))
            elif len(row_values) == 1:
                result_values.append(row_values[0])
            else:
                result_values.append(list(row_values))
        return result_values<|MERGE_RESOLUTION|>--- conflicted
+++ resolved
@@ -480,21 +480,6 @@
         @param verbose: print verbose output during execution
         @return:
         """
-<<<<<<< HEAD
-        telescopes = (telescope_1, telescope_2)
-        blcoals = (tel1_blcoal, tel2_blcoal)
-        modes = (mode_1, mode_2)
-        bands = (band_1, band_2)
-        on_the_flys = (tel1_otf, tel2_otf)
-
-        if not (imp.telescope_and_band_are_compatible(telescope_1, band_1) and
-                imp.telescope_and_band_are_compatible(telescope_2, band_2)):
-            msg = 'ERROR: At least one of the Telescopes is incompatible with its selected Band'
-            s = '<font color="red"><b>{0}</b>.<br>Adjust to recompute.</font>'.format(msg)
-            display(HTML(s))
-            return
-=======
->>>>>>> fb6b5eaf
 
         # Make configurations and check
         cfg_1 = PipelineConfig(telescope=telescope_1, band=band_1,
@@ -579,26 +564,8 @@
         (result_map, result_titles, result_units) = SkaIPythonAPI.mk_result_map_rows(rows)
 
         # Loop through modes
-<<<<<<< HEAD
-        result_value_array = []
-        for submode in relevant_modes:
-
-            # Calculate the telescope parameters
-            tp = imp.calc_tel_params(telescope, submode, band=band, blcoal=blcoal, otfk=on_the_fly,
-                                     max_baseline=max_baseline, nr_frequency_channels=Nf_max,
-                                     verbose=verbose)
-
-            # Calculate expressions
-            result_expressions = SkaIPythonAPI.mk_result_expressions(result_map, tp)
-            results_for_submode = api.evaluate_expressions(result_expressions, tp, Tsnap, Nfacet)
-            result_value_array.append(results_for_submode)
-
-        # Combine mode results
-        result_values = SkaIPythonAPI.combine_mode_results(result_value_array, result_map)
-=======
         result_values = SkaIPythonAPI._compute_results(cfg, verbose, result_map,
                                                        Tsnap=Tsnap, Nfacet=Nfacet)
->>>>>>> fb6b5eaf
 
         # Show table of results
         display(HTML('<font color="blue">Done computing. Results follow:</font>'))
@@ -611,11 +578,7 @@
         SkaIPythonAPI.plot_pie('FLOP breakdown for %s' % telescope, labels, values, colours)
 
     @staticmethod
-<<<<<<< HEAD
-    def evaluate_hpso_optimized(hpso_key, blcoal=True, on_the_fly=False, verbose=False):
-=======
     def evaluate_hpso_optimized(hpso_key, bldta=True, on_the_fly=False, verbose=False, rows=None):
->>>>>>> fb6b5eaf
         """
         Evaluates a High Priority Science Objective by optimizing NFacet and Tsnap to minimize the total FLOP rate
         @param hpso:
@@ -645,62 +608,9 @@
         param_units = ('', '', '', 'm', '', '', '', '')
         SkaIPythonAPI.show_table('Parameters', param_titles, param_values, param_units)
 
-<<<<<<< HEAD
-        modes_expanded = (hpso_mode,)
-        if hpso_mode == ImagingModes.ContAndSpectral:
-            modes_expanded = (ImagingModes.Continuum, ImagingModes.Spectral)
-
-        tps = {}
-        Tsnap_opt = {}
-        Nfacet_opt = {}
-        substitutions = {}
-        expressions = {}
-        expression_strings = ('Rflop_conv', 'Rflop_fft', 'Rflop_grid', 'Rflop_proj', 'Rflop_phrot', 'Rflop', 'Mbuf_vis',
-                              'Mw_cache', 'Npix_linear', 'Rio')
-        nr_key_expr_per_mode = len(expression_strings)
-        values_to_take_max = ('Npix_linear')
-        key_expressions = {}
-        for key in expression_strings:
-            key_expressions[key] = {}
-
-        display(HTML('<font color="blue">Computing the result -- this may take several (tens of) seconds.</font>'))
-
-        for mode in modes_expanded:
-            if verbose:
-                print 'Computing HPSO %s for %s mode' % (hpso_key, mode)
-
-            tp = imp.calc_tel_params(telescope, mode, hpso=hpso_key, blcoal=blcoal, otfk=on_the_fly, verbose=verbose)
-            tps[mode] = tp
-            (Tsnap_opt[mode], Nfacet_opt[mode]) = imp.find_optimal_Tsnap_Nfacet(tp, verbose=verbose)
-            substitutions[mode] = {tp.Tsnap : Tsnap_opt[mode], tp.Nfacet : Nfacet_opt[mode]}
-            expressions[mode] = (tp.Rflop_conv, tp.Rflop_fft, tp.Rflop_grid, tp.Rflop_proj, tp.Rflop_phrot, tp.Rflop,
-                                 tp.Mbuf_vis, tp.Mw_cache, tp.Npix_linear, tp.Rio)
-
-            for index in range(nr_key_expr_per_mode):
-                key_expressions[expression_strings[index]][mode] = expressions[mode][index]
-
-        key_results = {}
-        for key in expression_strings:
-            take_max = (key in values_to_take_max)
-            results = np.array([])
-            for mode in modes_expanded:
-                tp = tps[mode]
-                expression = key_expressions[key][mode]
-                substitution = substitutions[mode]
-                expression_subst = expression  # Will stay unchanged if a literal number (see if statement below)
-                if not (isinstance(expression, (int, long)) or isinstance(expression, float)):
-                    expression_subst = expression.subs(substitution)
-                results = np.append(results, imp.evaluate_binned_expression(expression_subst, tp, take_max=take_max))
-
-            if take_max:
-                result = np.max(results)
-            else:
-                result = np.sum(results)
-=======
         # Make and check pipeline configuration
         cfg = PipelineConfig(hpso=hpso_key,bldta=bldta,on_the_fly=on_the_fly)
         if not SkaIPythonAPI.check_pipeline_config(cfg, pure_modes=True): return
->>>>>>> fb6b5eaf
 
         # Determine which rows to calculate & show
         (result_map, result_titles, result_units) = SkaIPythonAPI.mk_result_map_rows(rows)
@@ -709,51 +619,10 @@
         result_values = SkaIPythonAPI._compute_results(cfg, verbose, result_map)
         display(HTML('<font color="blue">Done computing. Results follow:</font>'))
 
-<<<<<<< HEAD
-        # Next, the computed results:
-        # TODO won't this be cleaner when we use _Compute_results ?
-        ############################
-
-        result_titles = ('Optimal Number(s) of Facets', 'Optimal Snapshot Time(s)',
-                         'Image side length(s)', 'Visibility Buffer (no overheads)', 'Working (cache) memory',
-                         'I/O Rate', 'Total Compute Requirement',
-                         '-> Gridding', '-> FFT', '-> Phase Rotation', '-> Projection', '-> Convolution')
-        result_units = ('', 'sec.', 'pixels', 'PetaBytes', 'TeraBytes', 'TeraBytes/s',
-                        'PetaFLOPS', 'PetaFLOPS','PetaFLOPS','PetaFLOPS','PetaFLOPS','PetaFLOPS')
-
-        assert len(result_titles) == len(result_units)
-
-        result_value_string = ['', '', '']  # The non-summed values: nfacet_opt, tsnap_opt and Npix_linear
-        if len(modes_expanded) == 1:
-            result_value_string[0] += '%d' % Nfacet_opt[modes_expanded[0]]
-            result_value_string[1] += '%.1f' % Tsnap_opt[modes_expanded[0]]
-        else:
-            for mode in modes_expanded:
-                result_value_string[0] += '%s : %d' % (mode, Nfacet_opt[mode])
-                result_value_string[1] += '%s : %.1f' % (mode, Tsnap_opt[mode])
-
-        result_value_string[2] = ('%d' % int(np.ceil(key_results['Npix_linear'])))  # Npix_linear
-
-        result_value_string.append('%.3g' % (key_results['Mbuf_vis'] / 1e15))
-        result_value_string.append('%.3g' % (key_results['Mw_cache'] / 1e12))
-        result_value_string.append('%.3g' % (key_results['Rio'] / 1e12))
-        result_value_string.append('%.3g' % (key_results['Rflop'] / 1e15))
-        result_value_string.append('%.3g' % (key_results['Rflop_grid'] / 1e15))
-        result_value_string.append('%.3g' % (key_results['Rflop_fft'] / 1e15))
-        result_value_string.append('%.3g' % (key_results['Rflop_phrot'] / 1e15))
-        result_value_string.append('%.3g' % (key_results['Rflop_proj'] / 1e15))
-        result_value_string.append('%.3g' % (key_results['Rflop_conv'] / 1e15))
-
-        SkaIPythonAPI.show_table('Computed Values', result_titles, result_value_string, result_units)
-
-        values = (key_results['Rflop_grid'], key_results['Rflop_fft'], key_results['Rflop_phrot'],
-                  key_results['Rflop_proj'], key_results['Rflop_conv'])
-=======
         # Show table of results
         SkaIPythonAPI.show_table('Computed Values', result_titles, result_values, result_units)
 
         # Show pie graph of FLOP counts
->>>>>>> fb6b5eaf
         labels = ('Gridding', 'FFT', 'Phase rot.', 'Projection', 'Convolution')
         colours = SkaIPythonAPI.defualt_rflop_plotting_colours()
         values = result_values[-5:]  # the last five values
@@ -789,22 +658,7 @@
         # Compute
         display(HTML('<font color="blue">Computing the result -- this may take several seconds.'
                      '</font>'))
-<<<<<<< HEAD
-
-        # We now make a distinction between "pure" and composite modes
-        relevant_modes = (mode,)  # A list with one element
-        if mode not in ImagingModes.pure_modes:
-            if mode == ImagingModes.All:
-                relevant_modes = ImagingModes.pure_modes  # all three of them, to be summed
-            else:
-                raise Exception("The '%s' imaging mode is currently not supported" % str(mode))
-        (result_values, result_value_string) = SkaIPythonAPI._compute_results(telescope, band, relevant_modes,
-                                                                              blcoal, on_the_fly, max_baseline,
-                                                                              Nf_max, verbose)
-
-=======
         result_values = SkaIPythonAPI._compute_results(cfg, verbose, result_map)
->>>>>>> fb6b5eaf
         display(HTML('<font color="blue">Done computing. Results follow:</font>'))
 
         # Make table
@@ -817,60 +671,10 @@
         SkaIPythonAPI.plot_pie('FLOP breakdown for %s' % telescope, labels, values, colours)
 
     @staticmethod
-<<<<<<< HEAD
-    def compute_results(telescope, band, mode, blcoal=True, otfk=False, max_baseline=None, nr_frequency_channels=None,
-                        verbose=False):
-        """
-        A specialized utility for computing results. This is a slightly easier-to-interface-with version of
-        the private method _compute_results (below)
-        @param telescope:
-        @param band:
-        @param mode:
-        @param blcoal: Baseline dependent coalescing (before gridding)
-        @param otfk:
-        @param verbose:
-        @return: @raise Exception:
-        """
-        relevant_modes = (mode,)  # A list with one element
-        if mode not in ImagingModes.pure_modes:
-            if mode == ImagingModes.All:
-                relevant_modes = ImagingModes.pure_modes # all three of them, to be summed
-            else:
-                raise Exception("The '%s' imaging mode is currently not supported" % str(mode))
-        (result_values, result_values_strings) \
-            = SkaIPythonAPI._compute_results(telescope, band, relevant_modes, blcoal, otfk, max_baseline=None,
-                                             nr_frequency_channels=None, verbose=verbose)
-
-        result_titles = ['Optimal Number of Facets', 'Optimal Snapshot Time',
-                         'Image side length', 'Visibility Buffer (no overheads, PB)', 'Working (cache) memory (TB)',
-                         'I/O Rate (TBps)', 'Total Compute Requirement (PetaFLOPS)',
-                         'Gridding', 'FFT', 'Projection', 'Convolution', 'Phase Rotation']
-
-        assert len(result_titles) == len(result_values)
-        assert len(result_titles) == len(result_values_strings)
-
-        return (result_values, result_values_strings, result_titles)
-
-    @staticmethod
-    def _compute_results(telescope, band, relevant_modes, bldta, otfk,
-                         max_baseline, nr_frequency_channels, verbose,
-                         result_map):
-        """A private method for computing a set of results for
-        optimised Tsnap and Nfacet values.
-
-        @param telescope:
-        @param band:
-        @param blcoal: Baseline dependent coalescing (before gridding)
-        @param otfk: on the fly kernels
-        @param relevant_modes:
-        @param max_baseline: The maximum baseline to use
-        @param nr_frequency_channels:
-=======
     def _compute_results(pipelineConfig, verbose, result_map, Tsnap=None, Nfacet=None):
         """A private method for computing a set of results.
 
         @param pipelineConfig: Complete pipeline configuration
->>>>>>> fb6b5eaf
         @param verbose:
         @param result_map: results to produce
         @param Tsnap: Snapshot time. If None it will get determined by optimisation.
