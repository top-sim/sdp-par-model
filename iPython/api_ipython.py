"""
This file contains methods for interacting with the SKA SDP Parametric Model using Python from the IPython Notebook
(Jupyter) environment. It extends the methods defined in API.py
The reason the code is implemented here is to keep notebooks themselves free from clutter, and to make using the
notebooks easier.
"""
from api import SkaPythonAPI as api  # This class' (SkaIPythonAPI's) parent class

from IPython.display import clear_output, display, HTML

import matplotlib.pyplot as plt
import matplotlib.pylab as pylab
from mpl_toolkits.mplot3d import Axes3D
from matplotlib import cm
import warnings

from parameter_definitions import *  # definitions of variables, primary telescope parameters
from parameter_definitions import Constants as c
from equations import *  # formulae that derive secondary telescope-specific parameters from input parameters
from implementation import Implementation as imp  # methods for performing computations (i.e. crunching the numbers)
from implementation import PipelineConfig
from parameter_definitions import ParameterContainer

import csv
from string import find

class SkaIPythonAPI(api):
    """
    This class (IPython API) is a subclass of its parent, SKA-API. It offers a set of methods for interacting with the
    SKA SDP Parametric Model in the IPython Notebook (Jupyter) environment. The reason the code is implemented here is
    to keep the notebook itself free from clutter, and to make coding easier.
    """
    def __init__(self):
        api.__init__(self)
        pass

    # Possible calculated results to display in the notebook
    RESULT_MAP = [
        # Table Row Title              Unit          Default? Sum?   Expression
        ('-- Parameters --',           '',           True,    False, lambda tp: ''                    ),
        ('Telescope',                  '',           True,    False, lambda tp: tp.telescope          ),
        ('Band',                       '',           True,    False, lambda tp: str(tp.band) if tp.band is not None else ''),
        ('Mode',                       '',           True,    False, lambda tp: str(tp.imaging_mode)  ),
        ('Baseline coalescing',        '',           True,    False, lambda tp: tp.blcoal             ),
        ('On-the-fly kernels',         '',           True,    False, lambda tp: tp.on_the_fly         ),
        ('Max # of channels',          '',           True,    False, lambda tp: tp.Nf_max             ),
        ('Max Baseline',               'm',          True,    False, lambda tp: tp.Bmax               ),
        ('Observation Time',           's',          False,   False, lambda tp: tp.Tobs,              ),
        ('Snapshot Time',              's',          True,    False, lambda tp: tp.Tsnap,             ),
        ('Facets',                     '',           True,    False, lambda tp: tp.Nfacet,            ),
        ('Stations/antennas',          '',           False,   False, lambda tp: tp.Na,                ),
        ('Max Baseline [per bin]',     'm',          False,   False, lambda tp: tp.Bmax_bins,         ),
        ('Baseline fraction [per bin]','',           False,   False, lambda tp: tp.frac_bins,         ),

        ('-- Image --',                '',           True,    False, lambda tp: ''                    ),
        ('Facet FoV size',             'deg',        False,   False, lambda tp: tp.Theta_fov/c.degree,),
        ('Total FoV size',             'deg',        False,   False, lambda tp: tp.Total_fov/c.degree,),
        ('PSF size',                   'arcs',       False,   False, lambda tp: tp.Theta_beam/c.arcsecond,),
        ('Pixel size',                 'arcs',       False,   False, lambda tp: tp.Theta_pix/c.arcsecond,),
        ('Facet side length',          'pixels',     True,    False, lambda tp: tp.Npix_linear,       ),
        ('Image side length',          'pixels',     True,    False, lambda tp: tp.Npix_linear_total_fov,     ),
        ('Epsilon (approx)',           '',           False,   False, lambda tp: tp.epsilon_f_approx,  ),
        ('Qbw',                        '',           False,   False, lambda tp: tp.Qbw,               ),
        ('Max subband ratio',          '',           False,   False, lambda tp: tp.max_subband_freq_ratio,),
        ('Number subbands',            '',           False,   False, lambda tp: tp.Number_imaging_subbands,),
        ('Station/antenna diameter',   '',           False,   False, lambda tp: tp.Ds,),

        ('-- Channelization --',       '',           False,   False, lambda tp: ''                    ),
        ('Ionospheric timescale',      's',          False,   False, lambda tp: tp.Tion,              ),
        ('Coalesce time pred',         's',          False,   False, lambda tp: tp.Tcoal_predict,     ),
        ('Coalesce time bw',           's',          False,   False, lambda tp: tp.Tcoal_backward,    ),
        ('Combined Samples',           '',           False,   False, lambda tp: tp.combine_time_samples,),
        ('Channels predict, no-smear', '',           False,   False, lambda tp: tp.Nf_no_smear_predict,),
        ('Channels backward, no-smear','',           False,   False, lambda tp: tp.Nf_no_smear_backward,),
        ('No. of freqs predict ifft',  '',           False,   False, lambda tp: tp.Nf_FFT_predict,    ),
        ('No. of freqs predict conv kernels',   '',  False,   False, lambda tp: tp.Nf_gcf_predict,    ),
        ('Channels to de-grid (predict)',       '',  False,   False, lambda tp: tp.Nf_vis_predict,    ),
        ('No. of freqs for b-ward conv kernels', '', False,   False, lambda tp: tp.Nf_gcf_backward,   ),
        ('Channels to grid (backward)',          '', False,   False, lambda tp: tp.Nf_vis_backward,   ),
        ('No. of frequencies backward fft',      '', False,   False, lambda tp: tp.Nf_FFT_backward,   ),
        ('Channels out',               '',           False,   False, lambda tp: tp.Nf_out,            ),
        ('Visibilities pred',          '',           False,   False, lambda tp: tp.Nvis_predict,      ),
        ('Visibilities bw',            '',           False,   False, lambda tp: tp.Nvis_backward,     ),

        ('-- Geometry --',             '',           False,   False, lambda tp: ''                    ),
        ('Delta W earth',              'lambda',     False,   False, lambda tp: tp.DeltaW_Earth,      ),
        ('Delta W snapshot',           'lambda',     False,   False, lambda tp: tp.DeltaW_SShot,      ),
        ('Delta W max',                'lambda',     False,   False, lambda tp: tp.DeltaW_max,        ),

        ('-- Kernel Sizes --',         '',           False,   False, lambda tp: ''                    ),
        ('W kernel support pred',      'uv-pixels',  False,   False, lambda tp: tp.Ngw_predict,       ),
        ('AW kernel support pred',     'uv-pixels',  False,   False, lambda tp: tp.Nkernel_AW_predict,),
        ('W kernel support pred, ff',  'pixels',     False,   False, lambda tp: tp.Ncvff_predict,     ),
        ('W kernel support bw',        'uv-pixels',  False,   False, lambda tp: tp.Ngw_backward,      ),
        ('AW kernel support bw',       'uv-pixels',  False,   False, lambda tp: tp.Nkernel_AW_backward,),
        ('W kernel support bw, ff',    'pixels',     False,   False, lambda tp: tp.Ncvff_backward,    ),

        ('-- I/O --',                  '',           True,    False, lambda tp: ''                    ),
        ('Visibility Buffer',          'PetaBytes',  True,    True,  lambda tp: tp.Mbuf_vis/c.peta,   ),
        ('Working (cache) memory',     'TeraBytes',  True,    True,  lambda tp: tp.Mw_cache/c.tera,   ),
        ('I/O Rate',                   'TeraBytes/s',True,    True,  lambda tp: tp.Rio/c.tera,        ),

        ('-- Compute --',              '',           True,    False, lambda tp: ''                    ),
        ('Total Compute Requirement',  'PetaFLOPS',  True,    True,  lambda tp: tp.Rflop/c.peta,      ),
        ('-> Gridding total',          'PetaFLOPS',  False,   True,  lambda tp: tp.Rflop_grid/c.peta, ),
        ('-> FFT total',               'PetaFLOPS',  False,   True,  lambda tp: tp.Rflop_fft/c.peta,  ),
        ('-> Phase Rotation',          'PetaFLOPS',  False,   True,  lambda tp: tp.Rflop_phrot/c.peta,),
        ('-> Projection',              'PetaFLOPS',  False,   True,  lambda tp: tp.Rflop_proj/c.peta, ),
        ('-> Conv Kernel Calc Total',  'PetaFLOPS',  False,   True,  lambda tp: tp.Rflop_conv/c.peta, ),
        ('-> Gridding Backward',       'PetaFLOPS',  True,    True,  lambda tp: tp.Rgrid_backward/c.peta, ),
        ('-> Gridding Predict',        'PetaFLOPS',  True,    True,  lambda tp: tp.Rgrid_predict/c.peta, ),
        ('-> FFT Backward',            'PetaFLOPS',  True,    True,  lambda tp: tp.Rflop_fft_bw/c.peta,  ),
        ('-> iFFT Predict',            'PetaFLOPS',  True,    True,  lambda tp: tp.Rflop_fft_predict/c.peta,  ),
        ('-> Phase Rotation',          'PetaFLOPS',  True,    True,  lambda tp: tp.Rflop_phrot/c.peta,),
        ('-> ReProjection',            'PetaFLOPS',  True,    True,  lambda tp: tp.Rflop_proj/c.peta, ),
        ('-> Conv Kernel Calc B-ward', 'PetaFLOPS',  True,    True,  lambda tp: tp.Rccf_backward/c.peta, ),
        ('-> Conv Kernel Calc Predict','PetaFLOPS',  True,    True,  lambda tp: tp.Rccf_predict/c.peta, )
    ]

    @staticmethod
    def get_result_sum(resultMap):
        """
        Returns the corresponding entries of whether expressions should be summed or concatenated in a list.
        @param resultMap:
        @return:
        """
        return map(lambda row: row[3], resultMap)

    @staticmethod
    def get_result_expressions(resultMap,tp):
        """
        Returns the expression that needs to be evaluated
        @param resultMap:
        @param tp:
        @return:
        """
        return map(lambda row: row[4](tp), resultMap)

    # Rows needed for graphs
    GRAPH_ROWS = map(lambda row: row[0], RESULT_MAP[-8:])

    @staticmethod
    def mk_result_map_rows(verbosity = 'Overview'):
        '''Collects result map information for a given row set
        @rows: Row set to show. If None, we will use default rows.
        @return: A tuple of the result map, the sorted list of the row
        names and a list of the row units.
        '''

        if verbosity == 'Overview':
            result_map = filter(lambda row: row[2], SkaIPythonAPI.RESULT_MAP)
        else:
            result_map = SkaIPythonAPI.RESULT_MAP

        return (result_map,
                map(lambda row: row[0], result_map),
                map(lambda row: row[1], result_map))

    @staticmethod
    def defualt_rflop_plotting_colours():
        """
        Defines a default colour order used in plotting Rflop components
        @return:
        """
        return ('green', 'gold', 'yellowgreen', 'lightskyblue', 'lightcoral', 'red', 'lavender', 'chartreuse')

    @staticmethod
    def format_result(value):
        """
        Format a result value for viewing. As we expect that most numbers
        should be in a "nice" range this means we truncate number
        accuracy by default.
        """

        # Floating point values up to 3 digits
        if isinstance(value, float):
            return '%.3g' % value
        # Lists: Apply formating recursively
        if isinstance(value, list):
            s = '['
            for v in value:
                if len(s) > 1: s += ', '
                s += SkaIPythonAPI.format_result(v)
            return s + ']'
        # Otherwise: Trust default formatting
        return '%s' % value

    @staticmethod
    def show_table(title, labels, values, units):
        """
        Plots a table of label-value pairs
        @param title: string
        @param labels: string list / tuple
        @param values: string list / tuple
        @param units: string list / tuple
        @return:
        """
        s = '<h3>%s:</h3><table>\n' % title
        assert len(labels) == len(values)
        assert len(labels) == len(units)
        for i in range(len(labels)):
            if labels[i].startswith('--'):
                s += '<tr><th colspan="2">{0}</th></tr>'.format(labels[i])
                continue
            s += '<tr><td>{0}</td><td><font color="blue">{1}</font> {2}</td></tr>\n'.format(
                labels[i], SkaIPythonAPI.format_result(values[i]), units[i])
        s += '</table>'
        display(HTML(s))

    @staticmethod
    def show_table_compare(title, labels, values_1, values_2, units):
        """
        Plots a table that for a set of labels, compares each' value with the other
        @param title:
        @param labels:
        @param values_1:
        @param values_2:
        @param units:
        @return:
        """
        s = '<h4>%s:</h4><table>\n' % title
        assert len(labels) == len(values_1)
        assert len(labels) == len(values_2)
        assert len(labels) == len(units)
        for i in range(len(labels)):
            if labels[i].startswith('--'):
                s += '<tr><th colspan="4">{0}</th></tr>'.format(labels[i])
                continue
            s += '<tr><td>{0}</td><td><font color="darkcyan">{1}</font></td><td><font color="blue">{2}</font>' \
                 '</td><td>{3}</td></tr>\n'.format(labels[i],
                                                   SkaIPythonAPI.format_result(values_1[i]),
                                                   SkaIPythonAPI.format_result(values_2[i]),
                                                   units[i])
        s += '</table>'
        display(HTML(s))

    @staticmethod
    def show_table_compare3(title, labels, values_1, values_2, values_3, units):
        """
        Plots a table that for a set of 3 values pe label compares each' value with the other
        @param title:
        @param labels:
        @param values_1:
        @param values_2:
        @param values_3:
        @param units:
        @return:
        """
        s = '<h5>%s:</h5><table>\n' % title
        assert len(labels) == len(values_1)
        assert len(labels) == len(values_2)
        assert len(labels) == len(values_3)
        assert len(labels) == len(units)
        for i in range(len(labels)):
            if labels[i].startswith('--'):
                s += '<tr><th colspan="5">{0}</th></tr>'.format(labels[i])
                continue
            s += '<tr><td>{0}</td><td><font color="darkcyan">{1}</font></td><td><font color="blue">{2}</font>' \
                 '</td><td><font color="purple">{3}</font>''</td><td>{4}</td></tr>\n'.format(
                     labels[i],
                     SkaIPythonAPI.format_result(values_1[i]),
                     SkaIPythonAPI.format_result(values_2[i]),
                     SkaIPythonAPI.format_result(values_3[i]),
                     units[i])
        s += '</table>'
        display(HTML(s))

    @staticmethod
    def plot_line_datapoints(title, x_values, y_values, xlabel=None, ylabel=None):
        """
        Plots a series of (x,y) values using a line and data-point visualization.
        @param title:
        @param x_values:
        @param y_values:
        @return:
        """
        pylab.rcParams['figure.figsize'] = 8, 6  # that's default image size for this interactive session
        assert len(x_values) == len(y_values)
        plt.plot(x_values, y_values, 'ro', x_values, y_values, 'b')
        plt.title('%s\n' % title)
        plt.xlabel(xlabel)
        plt.ylabel(ylabel)
        plt.show()

    @staticmethod
    def plot_2D_surface(title, x_values, y_values, z_values, contours=None, xlabel=None, ylabel=None, zlabel=None):
        """
        Plots a series of (x,y) values using a line and data-point visualization.
        @param title: The plot's title
        @param x_values: a 1D numpy array
        @param y_values: a 1D numpy array
        @param z_values: a 2D numpy array, indexed as (x,y)
        @param contours: optional array of values at which contours should be drawn
        @param zlabel:
        @param ylabel:
        @param xlabel:
        @return:
        """
        colourmap = 'coolwarm'  # options include: 'afmhot', 'coolwarm'
        contour_colour = [(1., 0., 0., 1.)]  # red

        pylab.rcParams['figure.figsize'] = 8, 6  # that's default image size for this interactive session
        assert len(x_values) == len(y_values)

        sizex = len(x_values)
        sizey = len(y_values)
        assert np.shape(z_values)[0] == sizex
        assert np.shape(z_values)[1] == sizey
        xx = np.tile(x_values, (sizey, 1))
        yy = np.transpose(np.tile(y_values, (sizex, 1)))

        C = pylab.contourf(xx, yy, z_values, 15, alpha=.75, cmap=colourmap)
        pylab.colorbar(shrink=.92)
        if contours is not None:
            C = pylab.contour(xx, yy, z_values, levels = contours, colors=contour_colour,
                              linewidths=[2], linestyles='dashed')
            plt.clabel(C, inline=1, fontsize=10)

        C.ax.set_xlabel(xlabel)
        C.ax.set_ylabel(ylabel)
        C.ax.set_title(title, fontsize=16)
        pylab.show()

    @staticmethod
    def plot_3D_surface(title, x_values, y_values, z_values, contours=None, xlabel=None, ylabel=None, zlabel=None):
        """
        Plots a series of (x,y) values using a line and data-point visualization.
        @param title: The plot's title
        @param x_values: a 1D numpy array
        @param y_values: a 1D numpy array
        @param z_values: a 2D numpy array, indexed as (x,y)
        @param contours: optional array of values at which contours should be drawn
        @param zlabel:
        @param ylabel:
        @param xlabel:
        @return:
        """
        colourmap = cm.coolwarm  # options include: 'afmhot', 'coolwarm'
        contour_colour = [(1., 0., 0., 1.)]  # red

        pylab.rcParams['figure.figsize'] = 8, 6  # that's default image size for this interactive session
        assert len(x_values) == len(y_values)

        sizex = len(x_values)
        sizey = len(y_values)
        assert np.shape(z_values)[0] == sizex
        assert np.shape(z_values)[1] == sizey
        xx = np.tile(x_values, (sizey, 1))
        yy = np.transpose(np.tile(y_values, (sizex, 1)))

        fig = plt.figure()
        ax = fig.gca(projection='3d')
        surf = ax.plot_surface(xx, yy, z_values, rstride=1, cstride=1, cmap=colourmap, linewidth=0.2, alpha=0.6,
                               antialiased=True, shade=True)
        fig.colorbar(surf, shrink=0.5, aspect=5)

        if contours is not None:
            cset = ax.contour(xx, yy, z_values, contours, zdir='z', linewidths = (2.0), colors=contour_colour)
            plt.clabel(cset, inline=1, fontsize=10)

        ax.set_xlabel(xlabel)
        ax.set_ylabel(ylabel)
        ax.set_zlabel(zlabel)
        ax.set_title(title, fontsize=16)
        plt.show()

    @staticmethod
    def plot_pie(title, labels, values, colours=None):
        """
        Plots a pie chart
        @param title:
        @param labels:
        @param values: a numpy array
        @param colours:
        """
        assert len(labels) == len(values)
        if colours is not None:
            assert len(colours) == len(values)
        nr_slices = len(values)

        # The values need to sum to one, for a pie plot. Let's enforce that.
        values_norm = values / np.linalg.norm(values)

        pylab.rcParams['figure.figsize'] = 8, 6  # that's default image size for this interactive session

        # The slices will be ordered and plotted counter-clockwise.
        explode = np.ones(nr_slices) * 0.05  # The radial offset of the slices

        plt.pie(values_norm, explode=explode, labels=labels, colors=colours,
                autopct='%1.1f%%', shadow=True, startangle=90)
        # Set aspect ratio to be equal so that pie is drawn as a circle.
        plt.axis('equal')
        plt.title('%s\n' % title)

        plt.show()

    @staticmethod
    def save_pie(title, labels, values, filename, colours=None):
        """
        Works exactly same way as plot_pie(), but instead of plotting, saves a pie chart to SVG output file.
        Useful for exporting results to documents and such
        @param title:
        @param labels:
        @param values: a numpy array
        @param filename
        @param colours:
        """

        assert len(labels) == len(values)
        if colours is not None:
            assert len(colours) == len(values)
        nr_slices = len(values)

        # The values need to sum to one, for a pie plot. Let's enforce that.
        values_norm = values / np.linalg.norm(values)

        pylab.rcParams['figure.figsize'] = 8, 6  # that's default image size for this interactive session

        # The slices will be ordered and plotted counter-clockwise.
        explode = np.ones(nr_slices) * 0.05  # The radial offset of the slices

        plt.pie(values_norm, explode=explode, labels=labels, colors=colours,
                autopct='%1.1f%%', shadow=True, startangle=90)
        # Set aspect ratio to be equal so that pie is drawn as a circle.
        plt.axis('equal')
        plt.title('%s\n' % title)

        plt.savefig(filename, format='svg', dpi=1200)

    @staticmethod
    def plot_stacked_bars(title, labels, value_labels, dictionary_of_value_arrays, colours=None):
        """
        Plots a stacked bar chart, with any number of columns and components per stack (must be equal for all bars)
        @param title:
        @param labels: The label belonging to each bar
        @param dictionary_of_value_arrays: A dictionary that maps each label to an array of values (to be stacked).
        @param colours:
        @return:
        """
        # Do some sanity checks
        number_of_elements = len(dictionary_of_value_arrays)
        if colours is not None:
            assert number_of_elements == len(colours)
        for key in dictionary_of_value_arrays:
            assert len(dictionary_of_value_arrays[key]) == len(labels)

        #Plot a stacked bar chart
        width = 0.35
        nr_bars = len(labels)
        indices = np.arange(nr_bars)  # The indices of the bars
        bottoms = np.zeros(nr_bars)   # The height of each bar, i.e. the bottom of the next stacked block

        index = 0
        for key in value_labels:
            values = np.array(dictionary_of_value_arrays[key])
            if colours is not None:
                plt.bar(indices, values, width, color=colours[index], bottom=bottoms)
            else:
                plt.bar(indices, values, width, bottom=bottoms)
            bottoms += values
            index += 1

        plt.xticks(indices+width/2., labels)
        plt.title(title)
        plt.legend(value_labels, bbox_to_anchor=(1.05, 1), loc=2, borderaxespad=0.)
        #plt.legend(dictionary_of_value_arrays.keys(), loc=1) # loc=2 -> legend upper-left

    @staticmethod
    def pipeline_is_valid(cfg, pure_modes=True):
        """
        Check pipeline configuration, displaying a message in the Notebook
        for every problem found. Returns whether the configuration is
        usable at all.
        """
        (okay, messages) = cfg.is_valid(pure_modes=pure_modes)
        for msg in messages:
            display(HTML('<p><font color="red"><b>{0}</b></font></p>'.format(msg)))
        if not okay:
            display(HTML('<p><font color="red">Adjust to recompute.</font></p>'))
        return okay

    @staticmethod
    def compare_telescopes_default(telescope_1, band_1, mode_1,
                                   telescope_2, band_2, mode_2,
                                   tel1_blcoal=True, tel2_blcoal=True,
                                   tel1_otf=False, tel2_otf=False,
                                   verbosity='Overview'):
        """
        Evaluates two telescopes, both operating in a given band and mode, using their default parameters.
        A bit of an ugly bit of code, because it contains both computations and display code. But it does make for
        pretty interactive results. Plots the results side by side.
        @param telescope_1:
        @param telescope_2:
        @param band_1:
        @param band_2:
        @param mode_1:
        @param mode_2:
        @param tel1_otf: On the fly kernels for telescope 1
        @param tel2_otf: On the fly kernels for telescope 2
        @param tel1_blcoal: Use Baseline dependent coalescing (before gridding) for Telescope1
        @param tel2_blcoal: Use Baseline dependent coalescing (before gridding) for Telescope2
        @param verbosity: amount of output to generate
        @return:
        """

        # Make configurations and check
        cfg_1 = PipelineConfig(telescope=telescope_1, band=band_1,
                               mode=mode_1, blcoal=tel1_blcoal,
                               on_the_fly=tel1_otf)
        cfg_2 = PipelineConfig(telescope=telescope_2, band=band_2,
                               mode=mode_2, blcoal=tel2_blcoal,
                               on_the_fly=tel2_otf)
        if not (SkaIPythonAPI.pipeline_is_valid(cfg_1, pure_modes=True) and
                SkaIPythonAPI.pipeline_is_valid(cfg_2, pure_modes=True)):
            warnings.warn("Invalid pipeline supplied")
        else:
            # Determine which rows to show
            (result_map, result_titles, result_units) = SkaIPythonAPI.mk_result_map_rows(verbosity)

            # Loop through telescope configurations, collect results
            display(HTML('<font color="blue">Computing the result -- this may take several seconds.</font>'))
            tels_result_values = [
            SkaIPythonAPI._compute_results(cfg_1, verbosity=='Debug', result_map),
            SkaIPythonAPI._compute_results(cfg_2, verbosity=='Debug', result_map),
            ]
            display(HTML('<font color="blue">Done computing.</font>'))

            # Show comparison table
            SkaIPythonAPI.show_table_compare('Computed Values', result_titles, tels_result_values[0],
                                              tels_result_values[1], result_units)

            # Show comparison stacked bars
            labels = SkaIPythonAPI.GRAPH_ROWS
            colours = SkaIPythonAPI.defualt_rflop_plotting_colours()
            blcoal_text = {True: ' (BL Coal.)', False: ' (no BL Coal.)'}
            otf_text = {True: ' (otf kernels)', False: ''}

<<<<<<< HEAD
            telescope_labels = ('%s\n%s\n%s' % (telescope_1, blcoal_text[tel1_blcoal], otf_text[tel1_otf]),
                                '%s\n%s\n%s' % (telescope_2, blcoal_text[tel2_blcoal], otf_text[tel2_otf]))
=======
        telescope_labels = (cfg_1.describe(), cfg_2.describe())
>>>>>>> e20f0b6b

            values = {
                label: (tels_result_values[0][-len(labels)+i],
                        tels_result_values[1][-len(labels)+i])
                for i, label in enumerate(labels)
            }

            SkaIPythonAPI.plot_stacked_bars('Computational Requirements (PetaFLOPS)', telescope_labels, labels, values,
                                            colours)

    @staticmethod
    def evaluate_telescope_manual(telescope, band, mode,
                                  max_baseline="default",
                                  Nf_max="default", Nfacet=-1,
                                  Tsnap=-1, blcoal=True,
                                  on_the_fly=False, verbosity='Overview'):
        """
        Evaluates a telescope with manually supplied parameters.
        These manually supplied parameters specifically include NFacet; values that can otherwise automtically be
        optimized to minimize an expression (e.g. using the method evaluate_telescope_optimized)
        @param telescope:
        @param band:
        @param mode:
        @param max_baseline:
        @param Nf_max:
        @param Nfacet:
        @param Tsnap:
        @param blcoal: Baseline dependent coalescing (before gridding)
        @param on_the_fly:
        @param verbosity:
        @param rows:
        @return:
        """

        assert Nfacet > 0
        assert Tsnap > 0

        # Make configuration
        cfg = PipelineConfig(telescope=telescope, mode=mode, band=band,
                             max_baseline=max_baseline, Nf_max=Nf_max, blcoal=blcoal,
                             on_the_fly=on_the_fly)

        if not SkaIPythonAPI.pipeline_is_valid(cfg, pure_modes=True):
            return

        display(HTML('<font color="blue">Computing the result -- this may take several seconds.'
                     '</font>'))

        # Determine which rows to calculate & show
        (result_map, result_titles, result_units) = SkaIPythonAPI.mk_result_map_rows(verbosity)

        # Loop through modes
        result_values = SkaIPythonAPI._compute_results(cfg, verbosity=='Debug', result_map,
                                                       Tsnap=Tsnap, Nfacet=Nfacet)

        # Show table of results
        display(HTML('<font color="blue">Done computing. Results follow:</font>'))
        SkaIPythonAPI.show_table('Computed Values', result_titles, result_values, result_units)

        # Show pie graph of FLOP counts
        labels = SkaIPythonAPI.GRAPH_ROWS
        colours = SkaIPythonAPI.defualt_rflop_plotting_colours()
        values = result_values[-8:]  # the last 8 values
        SkaIPythonAPI.plot_pie('FLOP breakdown for %s' % telescope, labels, values, colours)

    @staticmethod
    def evaluate_hpso_optimized(hpso_key, blcoal=True, on_the_fly=False, verbosity='Overview'):
        """
        Evaluates a High Priority Science Objective by optimizing NFacet and Tsnap to minimize the total FLOP rate
        @param hpso:
        @param blcoal: Baseline dependent coalescing (before gridding)
        @param on_the_fly:
        @param verbosity:
        @return:
        """

        tp_default = ParameterContainer()
        ParameterDefinitions.apply_global_parameters(tp_default)
        ParameterDefinitions.apply_hpso_parameters(tp_default, hpso_key)
        telescope = tp_default.telescope
        hpso_mode = tp_default.mode

        # First we plot a table with all the provided parameters
        param_titles = ('HPSO Number', 'Telescope', 'Mode', 'Max Baseline', 'Max # of channels', 'Observation time',
                        'Texp (not used in calc)', 'Tpoint (not used in calc)')
        (hours, minutes, seconds) = imp.seconds_to_hms(tp_default.Tobs)
        Tobs_string = '%d hr %d min %d sec' % (hours, minutes, seconds)
        (hours, minutes, seconds) = imp.seconds_to_hms(tp_default.Texp)
        Texp_string = '%d hr %d min %d sec' % (hours, minutes, seconds)
        (hours, minutes, seconds) = imp.seconds_to_hms(tp_default.Tpoint)
        Tpoint_string = '%d hr %d min %d sec' % (hours, minutes, seconds)
        param_values = (hpso_key, telescope, hpso_mode, tp_default.Bmax, tp_default.Nf_max, Tobs_string, Texp_string,
                        Tpoint_string)
        param_units = ('', '', '', 'm', '', '', '', '')
        SkaIPythonAPI.show_table('Parameters', param_titles, param_values, param_units)

        # Make and check pipeline configuration
        cfg = PipelineConfig(hpso=hpso_key, blcoal=blcoal, on_the_fly=on_the_fly)
        if not SkaIPythonAPI.pipeline_is_valid(cfg, pure_modes=True): return

        # Determine which rows to calculate & show
        (result_map, result_titles, result_units) = SkaIPythonAPI.mk_result_map_rows(verbosity)

        # Compute
        result_values = SkaIPythonAPI._compute_results(cfg, verbosity=='Debug', result_map)
        display(HTML('<font color="blue">Done computing. Results follow:</font>'))

        # Show table of results
        SkaIPythonAPI.show_table('Computed Values', result_titles, result_values, result_units)

        # Show pie graph of FLOP counts
        labels = SkaIPythonAPI.GRAPH_ROWS
        colours = SkaIPythonAPI.defualt_rflop_plotting_colours()
        values = result_values[-8:]  # the last 8 values
        SkaIPythonAPI.plot_pie('FLOP breakdown for %s' % telescope, labels, values, colours)

    @staticmethod
    def evaluate_telescope_optimized(telescope, band, mode, max_baseline="default", Nf_max="default",
                                     blcoal=True, on_the_fly=False, verbosity='Overview'):
        """
        Evaluates a telescope with manually supplied parameters, but then automatically optimizes NFacet and Tsnap
        to minimize the total FLOP rate for the supplied parameters
        @param telescope:
        @param band:
        @param mode:
        @param max_baseline:
        @param Nf_max:
        @param blcoal: Baseline dependent coalescing (before gridding)
        @param on_the_fly:
        @param verbosity:
        @return:
        """

        # Make configuration
        cfg = PipelineConfig(telescope=telescope, mode=mode,
                             band=band, max_baseline=max_baseline,
                             Nf_max=Nf_max, blcoal=blcoal,
                             on_the_fly=on_the_fly)
        if not SkaIPythonAPI.pipeline_is_valid(cfg, pure_modes=True): return

        # Determine rows to show
        (result_map, result_titles, result_units) = SkaIPythonAPI.mk_result_map_rows(verbosity)

        # Compute
        display(HTML('<font color="blue">Computing the result -- this may take several seconds.'
                     '</font>'))
        result_values = SkaIPythonAPI._compute_results(cfg, verbosity=='Debug', result_map)
        display(HTML('<font color="blue">Done computing. Results follow:</font>'))

        # Make table
        SkaIPythonAPI.show_table('Computed Values', result_titles, result_values, result_units)

        # Make pie plot
        labels = SkaIPythonAPI.GRAPH_ROWS
        colours = SkaIPythonAPI.defualt_rflop_plotting_colours()
        values = result_values[-8:]  # the last 8 values
        SkaIPythonAPI.plot_pie('FLOP breakdown for %s' % telescope, labels, values, colours)

    @staticmethod
    def write_csv_pipelines(filename, telescopes, bands, pipelines,
                            bldta=True, on_the_fly=False):
        """
        Evaluates all valid configurations of this telescope and dumps the
        result as a CSV file.
        """

        # Make configuration list
        configs = []
        for telescope in telescopes:
            for band in bands:
                for pipeline in pipelines:
                    cfg = PipelineConfig(telescope=telescope, band=band,
                                         pipeline=pipeline, bldta=bldta,
                                         on_the_fly=on_the_fly)
                    configs.append(cfg)

        # Calculate
        rows = SkaIPythonAPI.RESULT_MAP # Everything - hardcoded for now
        results = SkaIPythonAPI._batch_compute_results(configs, False, rows)

        # Write CSV
        SkaIPythonAPI._write_csv(filename, results, rows)

    @staticmethod
    def write_csv_hpsos(filename, hpsos,
                        bldta=True, on_the_fly=False):
        """
        Evaluates all valid configurations of this telescope and dumps the
        result as a CSV file.
        """

        # Make configuration list
        configs = []
        for hpso in hpsos:
            cfg = PipelineConfig(hpso=hpso, bldta=bldta, on_the_fly=on_the_fly)
            configs.append(cfg)

        # Calculate
        rows = SkaIPythonAPI.RESULT_MAP # Everything - hardcoded for now
        results = SkaIPythonAPI._batch_compute_results(configs, False, rows)

        # Write CSV
        SkaIPythonAPI._write_csv(filename, results, rows)

    @staticmethod
    def _compute_results(pipelineConfig, verbose, result_map, Tsnap=None, Nfacet=None):
        """A private method for computing a set of results.

        @param pipelineConfig: Complete pipeline configuration
        @param verbose:
        @param result_map: results to produce
        @param Tsnap: Snapshot time. If None it will get determined by optimisation.
        @param Nfacet: Facet count. If None it will get determined by optimisation.
        @return: result value array
        """

        # Loop through modes to collect result values
        result_value_array = []
        for submode in pipelineConfig.relevant_modes:

            # Calculate the telescope parameters
            pipelineConfig.mode = submode
            tp = imp.calc_tel_params(pipelineConfig, verbose=verbose)

            # Optimise Tsnap & Nfacet
            tsnap_opt = Tsnap
            nfacet_opt = Nfacet
            if tsnap_opt is None and nfacet_opt is None:
                (tsnap_opt, nfacet_opt) = imp.find_optimal_Tsnap_Nfacet(tp, verbose=verbose)
            elif tsnap_opt is None or nfacet_opt is None:
                raise Exception("We can only optimise Tsnap and Nfacet together so far!")

            # Evaluate expressions from map
            result_expressions = SkaIPythonAPI.get_result_expressions(result_map, tp)
            results_for_submode = api.evaluate_expressions(result_expressions, tp, tsnap_opt, nfacet_opt)
            result_value_array.append(results_for_submode)

        # Now transpose, then sum up results from submodes per row
        result_values = []
        transposed_results = zip(*result_value_array)
        sum_results = SkaIPythonAPI.get_result_sum(result_map)
        for (row_values, sum_it) in zip(transposed_results, sum_results):
            if sum_it:
                result_values.append(sum(row_values))
            elif len(row_values) == 1:
                result_values.append(row_values[0])
            else:
                result_values.append(list(row_values))
        return result_values

    @staticmethod
    def _batch_compute_results(configs, verbose, result_map):
        """Calculate a whole bunch of pipeline configurations. """

        display(HTML('<font color="blue">Calculating pipelines -- this may take quite a while.</font>'))
        results = []
        for cfg in configs:

            # Check that the configuration is valid, skip if it isn't
            (okay, msgs) = cfg.check()
            if not okay:
                # display(HTML('<p>Skipping %s (%s)</p>' % (cfg.describe(), ", ".join(msgs))))
                continue

            # Compute, add to results
            display(HTML('<p>Calculating %s...</p>' % cfg.describe()))
            results.append((cfg, SkaIPythonAPI._compute_results(cfg, verbose, result_map)))
        return results

    @staticmethod
    def _write_csv(filename, results, rows):
        """
        Writes pipeline calculation results as a CSV file
        """

        with open(filename, 'wb') as csvfile:
            w = csv.writer(csvfile)

            # Output row with configurations
            w.writerow([''] + map(lambda r: r[0].describe(), results))

            # Output actual results
            for i, row in enumerate(rows):

                rowTitle = row[0]
                rowUnit = row[1]
                if rowUnit != '': rowUnit = ' [' + rowUnit + ']'

                # Convert lists to dictionaries
                resultRow = map(lambda r: r[1][i], results)
                resultRow = map(lambda r: dict(enumerate(r)) if isinstance(r,list) else r,
                                resultRow)

                # Dictionary? Expand
                dicts = filter(lambda r: isinstance(r, dict), resultRow)
                if len(dicts) > 0:

                    # Collect labels
                    labels = set()
                    for d in dicts:
                        labels = labels.union(d.iterkeys())

                    # Show all of them, properly sorted. Non-dicts
                    # (errors) are simply shoved into the first row.
                    first = True
                    for label in labels:
                        def printRow(r):
                            if isinstance(r, dict):
                                return r.get(label, '')
                            elif first:
                                return r
                            return ''
                        w.writerow([rowTitle + str(label) + rowUnit] + map(printRow, resultRow))
                        first = False

                else:

                    # Simple write out as-is
                    w.writerow([rowTitle + rowUnit] + resultRow)


        display(HTML('<font color="blue">Results written to %s.</font>' % filename))

    @staticmethod
    def _read_csv(filename):
        """
        Reads pipeline calculation results from a CSV file as written by _write_csv.
        """

        display(HTML('<font color="blue">Reading %s...</font>' % filename))
        with open(filename, 'rb') as csvfile:
            r = csv.reader(csvfile)
            it = iter(r)

            # First row must be headings (i.e. the configurations)
            headings = next(it)
            results = []

            # Data in the rest of them
            for row in it:
                resultRow = []
                for h, v in zip(headings[1:], row[1:]):
                    resultRow.append((h, v))
                results.append((row[0], resultRow))

            return results

    @staticmethod
    def compare_csv(result_file, ref_file, ignore_modifiers=True):
        """
        Read and compare two CSV files with telescope parameters

        @param result_file: CVS file with telescope parameters
        @param ref_file: CVS file with reference parameters
        @param ignore_modifiers: Ignore modifiers when matching columns (say, [bldta])
        """

        # Read results and reference. Make lookup dictionary for the latter.
        results = SkaIPythonAPI._read_csv(result_file)
        ref = dict(SkaIPythonAPI._read_csv(ref_file))

        def strip_modifiers(head):
            if ignore_modifiers:
                p = find(head, ' [')
                if p != -1: return head[:p]
            return head

        s = '<h3>Comparison:</h3><table>\n'

        # Headings
        s += '<tr><td></td>'
        for head, _ in results[0][1]:
            s += '<th>%s</th>' % head
        s += '</tr>\n'

        for name, row in results:
            s += '<tr><td>%s</td>' % name

            # Locate reference results
            refRow = ref.get(name, [])
            refRow = map(lambda (h, v): (strip_modifiers(h), v), refRow)
            refRow = dict(refRow)

            # Loop through values
            for head, val in row:
                head = strip_modifiers(head)

                # Number?
                try:

                    # Non-null value
                    num = float(val)
                    if num == 0: raise ValueError

                    # Try to get reference as number, too
                    ref_num = None
                    if refRow.has_key(head):
                        try: ref_num = float(refRow[head])
                        except ValueError: ref_num = None

                    # Determine difference
                    diff = None
                    if not (ref_num is None or ref_num == 0):
                        diff = 100*(num-ref_num)/ref_num
                        # Relative difference - use number as
                        # reference for negative changes, as -50% is
                        # about as bad as +200%.
                        diff_rel = max(diff, 100*(ref_num-num)/num)

                    # Output
                    if not diff is None:
                        s += '<td bgcolor="#%2x%2x00">%s (%+d%%)</td>' % (
                            min(diff_rel/50*255, 255),
                            255-min(max(0, diff_rel-50)/50*255, 255),
                            SkaIPythonAPI.format_result(num),
                            diff)
                    else:
                        s += '<td>%s</td>' % SkaIPythonAPI.format_result(num)

                except ValueError:

                    # Get reference as string
                    ref_str = refRow.get(head)

                    # No number, output as is
                    if not ref_str is None:
                        if val == ref_str:
                            if val == '':
                                s += '<td></td>'
                            else:
                                s += '<td bgcolor="#00ff00">%s (same)</td>' % val
                        else:
                            s += '<td bgcolor="#ffff00">%s (!= %s)</td>' % (val, ref_str)
                    else:
                        s += '<td>%s</td>' % val

            s += '</tr>\n'
        s += '</table>'

        display(HTML(s))
        display(HTML('<font color="blue">Done.</font>'))<|MERGE_RESOLUTION|>--- conflicted
+++ resolved
@@ -535,12 +535,7 @@
             blcoal_text = {True: ' (BL Coal.)', False: ' (no BL Coal.)'}
             otf_text = {True: ' (otf kernels)', False: ''}
 
-<<<<<<< HEAD
-            telescope_labels = ('%s\n%s\n%s' % (telescope_1, blcoal_text[tel1_blcoal], otf_text[tel1_otf]),
-                                '%s\n%s\n%s' % (telescope_2, blcoal_text[tel2_blcoal], otf_text[tel2_otf]))
-=======
-        telescope_labels = (cfg_1.describe(), cfg_2.describe())
->>>>>>> e20f0b6b
+            telescope_labels = (cfg_1.describe(), cfg_2.describe())
 
             values = {
                 label: (tels_result_values[0][-len(labels)+i],
@@ -701,7 +696,7 @@
 
     @staticmethod
     def write_csv_pipelines(filename, telescopes, bands, pipelines,
-                            bldta=True, on_the_fly=False):
+                            blcoal=True, on_the_fly=False):
         """
         Evaluates all valid configurations of this telescope and dumps the
         result as a CSV file.
@@ -713,7 +708,7 @@
             for band in bands:
                 for pipeline in pipelines:
                     cfg = PipelineConfig(telescope=telescope, band=band,
-                                         pipeline=pipeline, bldta=bldta,
+                                         pipeline=pipeline, blcoal=blcoal,
                                          on_the_fly=on_the_fly)
                     configs.append(cfg)
 
@@ -726,7 +721,7 @@
 
     @staticmethod
     def write_csv_hpsos(filename, hpsos,
-                        bldta=True, on_the_fly=False):
+                        blcoal=True, on_the_fly=False):
         """
         Evaluates all valid configurations of this telescope and dumps the
         result as a CSV file.
@@ -735,7 +730,7 @@
         # Make configuration list
         configs = []
         for hpso in hpsos:
-            cfg = PipelineConfig(hpso=hpso, bldta=bldta, on_the_fly=on_the_fly)
+            cfg = PipelineConfig(hpso=hpso, blcoal=blcoal, on_the_fly=on_the_fly)
             configs.append(cfg)
 
         # Calculate
@@ -895,7 +890,7 @@
 
         @param result_file: CVS file with telescope parameters
         @param ref_file: CVS file with reference parameters
-        @param ignore_modifiers: Ignore modifiers when matching columns (say, [bldta])
+        @param ignore_modifiers: Ignore modifiers when matching columns (say, [blcoal])
         """
 
         # Read results and reference. Make lookup dictionary for the latter.
