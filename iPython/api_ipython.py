--- conflicted
+++ resolved
@@ -478,15 +478,9 @@
         return okay
 
     @staticmethod
-<<<<<<< HEAD
-    def compare_telescopes_default(telescope_1, telescope_2, band_1,
-                                   band_2, mode_1, mode_2,
-                                   tel1_blcoal=True, tel2_blcoal=True,
-=======
     def compare_telescopes_default(telescope_1, band_1, mode_1,
                                    telescope_2, band_2, mode_2,
-                                   tel1_bldta=True, tel2_bldta=True,
->>>>>>> 6c8e48ab
+                                   tel1_blcoal=True, tel2_blcoal=True,
                                    tel1_otf=False, tel2_otf=False,
                                    verbosity='Overview'):
         """
@@ -501,15 +495,9 @@
         @param mode_2:
         @param tel1_otf: On the fly kernels for telescope 1
         @param tel2_otf: On the fly kernels for telescope 2
-<<<<<<< HEAD
         @param tel1_blcoal: Use Baseline dependent coalescing (before gridding) for Telescope1
         @param tel2_blcoal: Use Baseline dependent coalescing (before gridding) for Telescope2
-        @param verbose: print verbose output during execution
-=======
-        @param tel1_bldta: Use baseline dependent time averaging for Telescope1
-        @param tel2_bldta: Use baseline dependent time averaging for Telescope2
         @param verbosity: amount of output to generate
->>>>>>> 6c8e48ab
         @return:
         """
 
@@ -520,19 +508,18 @@
         cfg_2 = PipelineConfig(telescope=telescope_2, band=band_2,
                                mode=mode_2, blcoal=tel2_blcoal,
                                on_the_fly=tel2_otf)
-<<<<<<< HEAD
         if not (SkaIPythonAPI.pipeline_is_valid(cfg_1, pure_modes=True) and
                 SkaIPythonAPI.pipeline_is_valid(cfg_2, pure_modes=True)):
             warnings.warn("Invalid pipeline supplied")
         else:
             # Determine which rows to show
-            (result_map, result_titles, result_units) = SkaIPythonAPI.mk_result_map_rows(rows)
+        (result_map, result_titles, result_units) = SkaIPythonAPI.mk_result_map_rows(verbosity)
 
             # Loop through telescope configurations, collect results
             display(HTML('<font color="blue">Computing the result -- this may take several seconds.</font>'))
             tels_result_values = [
-                SkaIPythonAPI._compute_results(cfg_1, verbose, result_map),
-                SkaIPythonAPI._compute_results(cfg_2, verbose, result_map),
+            SkaIPythonAPI._compute_results(cfg_1, verbosity=='Debug', result_map),
+            SkaIPythonAPI._compute_results(cfg_2, verbosity=='Debug', result_map),
             ]
             display(HTML('<font color="blue">Done computing.</font>'))
 
@@ -542,7 +529,6 @@
 
             # Show comparison stacked bars
             labels = SkaIPythonAPI.GRAPH_ROWS
-            if list(rows[-len(labels):]) != labels: return
             colours = SkaIPythonAPI.defualt_rflop_plotting_colours()
             blcoal_text = {True: ' (BL Coal.)', False: ' (no BL Coal.)'}
             otf_text = {True: ' (otf kernels)', False: ''}
@@ -558,56 +544,13 @@
 
             SkaIPythonAPI.plot_stacked_bars('Computational Requirements (PetaFLOPS)', telescope_labels, labels, values,
                                             colours)
-=======
-        if not SkaIPythonAPI.check_pipeline_config(cfg_1, pure_modes=True) or \
-           not SkaIPythonAPI.check_pipeline_config(cfg_2, pure_modes=True):
-            return
-
-        # Determine which rows to show
-        (result_map, result_titles, result_units) = SkaIPythonAPI.mk_result_map_rows(verbosity)
-
-        # Loop through telescope configurations, collect results
-        display(HTML('<font color="blue">Computing the result -- this may take several seconds.</font>'))
-        tels_result_values = [
-            SkaIPythonAPI._compute_results(cfg_1, verbosity=='Debug', result_map),
-            SkaIPythonAPI._compute_results(cfg_2, verbosity=='Debug', result_map),
-        ]
-        display(HTML('<font color="blue">Done computing.</font>'))
-
-        # Show comparison table
-        SkaIPythonAPI.show_table_compare('Computed Values', result_titles, tels_result_values[0],
-                                          tels_result_values[1], result_units)
-
-        # Show comparison stacked bars
-        labels = SkaIPythonAPI.GRAPH_ROWS
-        colours = SkaIPythonAPI.defualt_rflop_plotting_colours()
-        bldta_text = {True: ' (BLDTA)', False: ' (no BLDTA)'}
-        otf_text = {True: ' (otf kernels)', False: ''}
-
-        telescope_labels = ('%s\n%s\n%s' % (telescope_1, bldta_text[tel1_bldta], otf_text[tel1_otf]),
-                            '%s\n%s\n%s' % (telescope_2, bldta_text[tel2_bldta], otf_text[tel2_otf]))
-
-        values = {
-            label: (tels_result_values[0][-len(labels)+i],
-                    tels_result_values[1][-len(labels)+i])
-            for i, label in enumerate(labels)
-        }
-
-        SkaIPythonAPI.plot_stacked_bars('Computational Requirements (PetaFLOPS)', telescope_labels, labels, values, colours)
->>>>>>> 6c8e48ab
 
     @staticmethod
     def evaluate_telescope_manual(telescope, band, mode,
                                   max_baseline="default",
                                   Nf_max="default", Nfacet=-1,
-<<<<<<< HEAD
                                   Tsnap=-1, blcoal=True,
-                                  on_the_fly=False, verbose=False,
-                                  rows=None):
-=======
-                                  Tsnap=-1, bldta=True,
                                   on_the_fly=False, verbosity='Overview'):
->>>>>>> 6c8e48ab
         """
         Evaluates a telescope with manually supplied parameters.
         These manually supplied parameters specifically include NFacet; values that can otherwise automtically be
@@ -621,12 +564,8 @@
         @param Tsnap:
         @param blcoal: Baseline dependent coalescing (before gridding)
         @param on_the_fly:
-<<<<<<< HEAD
-        @param verbose:
+        @param verbosity:
         @param rows:
-=======
-        @param verbosity:
->>>>>>> 6c8e48ab
         @return:
         """
 
@@ -662,11 +601,7 @@
         SkaIPythonAPI.plot_pie('FLOP breakdown for %s' % telescope, labels, values, colours)
 
     @staticmethod
-<<<<<<< HEAD
-    def evaluate_hpso_optimized(hpso_key, blcoal=True, on_the_fly=False, verbose=False, rows=None):
-=======
-    def evaluate_hpso_optimized(hpso_key, bldta=True, on_the_fly=False, verbosity='Overview'):
->>>>>>> 6c8e48ab
+    def evaluate_hpso_optimized(hpso_key, blcoal=True, on_the_fly=False, verbosity='Overview'):
         """
         Evaluates a High Priority Science Objective by optimizing NFacet and Tsnap to minimize the total FLOP rate
         @param hpso:
@@ -718,11 +653,7 @@
 
     @staticmethod
     def evaluate_telescope_optimized(telescope, band, mode, max_baseline="default", Nf_max="default",
-<<<<<<< HEAD
-                                     blcoal=True, on_the_fly=False, verbose=False, rows=None):
-=======
-                                     bldta=True, on_the_fly=False, verbosity='Overview'):
->>>>>>> 6c8e48ab
+                                     blcoal=True, on_the_fly=False, verbosity='Overview'):
         """
         Evaluates a telescope with manually supplied parameters, but then automatically optimizes NFacet and Tsnap
         to minimize the total FLOP rate for the supplied parameters
