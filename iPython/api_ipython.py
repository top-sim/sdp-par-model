--- conflicted
+++ resolved
@@ -412,11 +412,6 @@
         #plt.legend(dictionary_of_value_arrays.keys(), loc=1) # loc=2 -> legend upper-left
 
     @staticmethod
-<<<<<<< HEAD
-    def compare_telescopes_default(telescope_1, telescope_2, band_1, band_2, mode_1, mode_2,
-                                   tel1_blcoal=True, tel2_blcoal=True,
-                                   tel1_otf=False, tel2_otf=False, verbose=False):
-=======
     def combine_mode_results(result_value_array, result_map):
         """Combines a number of result sets into one (e.g. from different
         modes). Will use the result map to determine whether to output
@@ -440,7 +435,6 @@
                                    tel1_bldta=True, tel2_bldta=True,
                                    tel1_otf=False, tel2_otf=False,
                                    verbose=False, rows=None):
->>>>>>> 8b07a8c9
         """
         Evaluates two telescopes, both operating in a given band and mode, using their default parameters.
         A bit of an ugly bit of code, because it contains both computations and display code. But it does make for
@@ -475,15 +469,6 @@
         display(HTML('<font color="blue">Computing the result -- this may take several (tens of) seconds.</font>'))
         tels_params = []  # Maps each telescope to its parameter set (one parameter set for each mode)
 
-<<<<<<< HEAD
-        result_titles = ('Telescope', 'Band', 'Mode', 'Baseline Dependent Time Avg.', 'Max Baseline',
-                         'Max # channels', 'Optimal Number of Facets', 'Optimal Snapshot Time',
-                         'Image side length', 'Visibility Buffer (no overheads)', 'Working (cache) memory', 'I/O Rate',
-                         'Total Compute Requirement',
-                         '-> Gridding', '-> FFT', '-> Projection', '-> Convolution', '-> Phase Rotation')
-        result_units = ('', '', '', '', 'm', '', '', 'sec.', 'pixels', 'PetaBytes', 'TeraBytes', 'TeraBytes/s',
-                        'PetaFLOPS', 'PetaFLOPS','PetaFLOPS','PetaFLOPS','PetaFLOPS','PetaFLOPS')
-=======
         # Determine which rows to show
         result_map = SkaIPythonAPI.RESULT_MAP
         if rows is not None:
@@ -492,7 +477,6 @@
         result_titles[4:] = SkaIPythonAPI.mk_result_titles(result_map)
         result_units = ['', '', '', '']
         result_units[4:] = SkaIPythonAPI.mk_result_units(result_map)
->>>>>>> 8b07a8c9
 
         # Loop through telescope (configurations)
         tels_result_values = []
@@ -505,31 +489,14 @@
             max_baseline = tp_default.Bmax
             Nf_max = tp_default.Nf_max
 
-<<<<<<< HEAD
-            blcoal = blcoals[i]
-            mode = modes[i]
-            band = bands[i]
-            on_the_fly = on_the_flys[i]
-
-            # We now make a distinction between "pure" and composite modes
-=======
             # Determine modes to evaluate. We now make a distinction
             # between "pure" and composite modes
->>>>>>> 8b07a8c9
             relevant_modes = (mode,)  # A list with one element
             if mode not in ImagingModes.pure_modes:
                 if mode == ImagingModes.All:
                     relevant_modes = ImagingModes.pure_modes # all three of them, to be summed
                 else:
                     raise Exception("The '%s' imaging mode is currently not supported" % str(mode))
-<<<<<<< HEAD
-            (result_values, result_value_string_end) = SkaIPythonAPI._compute_results(telescope, band, relevant_modes,
-                                                                                      blcoal, on_the_fly, max_baseline,
-                                                                                      Nf_max, verbose)
-            result_value_string = [telescope, band, mode, blcoal, '%g' % max_baseline , '%d' % Nf_max]
-            result_value_string.extend(result_value_string_end)
-=======
->>>>>>> 8b07a8c9
 
             # Compute result values
             modes_result_values = SkaIPythonAPI._compute_results(telescope, band, relevant_modes,
@@ -566,17 +533,12 @@
         SkaIPythonAPI.plot_stacked_bars('Computational Requirements (PetaFLOPS)', telescope_labels, values, colours)
 
     @staticmethod
-<<<<<<< HEAD
-    def evaluate_telescope_manual(telescope, band, mode, max_baseline="default", Nf_max="default", Nfacet=-1, Tsnap=-1,
-                                  blcoal=True, on_the_fly=False, verbose=False):
-=======
     def evaluate_telescope_manual(telescope, band, mode,
                                   max_baseline="default",
                                   Nf_max="default", Nfacet=-1,
                                   Tsnap=-1, bldta=True,
                                   on_the_fly=False, verbose=False,
                                   rows=None):
->>>>>>> 8b07a8c9
         """
         Evaluates a telescope with manually supplied parameters.
         These manually supplied parameters specifically include NFacet; values that can otherwise automtically be
@@ -613,19 +575,7 @@
         param_units = ('m', '', '', '', '', 'sec', '')
         SkaIPythonAPI.show_table('Arguments', param_titles, param_values, param_units)
 
-<<<<<<< HEAD
-        # End for-loop. We have now computed the telescope parameters for each mode
-        result_titles = ('Image side length(s)', 'Visibility Buffer (no overheads)', 'Working (cache) memory',
-                         'I/O Rate', 'Total Compute Requirement',
-                         '-> Gridding', '-> FFT', '-> Phase Rotation', '-> Projection', '-> Convolution')
-        result_units = ('pixels', 'PetaBytes', 'TeraBytes', 'TeraBytes/s',
-                        'PetaFLOPS', 'PetaFLOPS','PetaFLOPS','PetaFLOPS','PetaFLOPS','PetaFLOPS')
-
-        assert len(result_titles) == len(result_units)
-
-=======
         # Check compatability
->>>>>>> 8b07a8c9
         if not imp.telescope_and_band_are_compatible(telescope, band):
             msg = 'ERROR: Telescope and Band are not compatible'
             s = '<font color="red"><b>{0}</b>.<br>Adjust to recompute.</font>'.format(msg)
@@ -651,14 +601,6 @@
             else:
                 raise Exception("The '%s' imaging mode is currently not supported" % str(mode))
 
-<<<<<<< HEAD
-        result_values = np.zeros(10)  # The number of computed values in the result_expressions array
-        result_value_string = ['', ]  # The non-summed value: Npix_linear
-        # TODO, change the way that take_maxima are determined, as we do in in eval_param_sweep_1d
-        take_maxima = [False] * 10
-        take_maxima[0] = True  # The first entry corresponds to Npix_linear, see below
-        take_maxima[1] = True  # The second entry corresponds to Mbuf_vis, see below
-=======
         # Determine which rows to calculate & show
         result_map = SkaIPythonAPI.RESULT_MAP
         if rows is not None:
@@ -668,7 +610,6 @@
 
         # Loop through modes
         result_value_array = []
->>>>>>> 8b07a8c9
         for submode in relevant_modes:
 
             # Calculate the telescope parameters
@@ -676,35 +617,10 @@
                                      max_baseline=max_baseline, nr_frequency_channels=Nf_max,
                                      verbose=verbose)
 
-<<<<<<< HEAD
-            result_expression_strings = ('Npix_linear', 'Mbuf_vis', 'Mw_cache', 'Rio', 'Rflop', 'Rflop_grid',
-                                         'Rflop_fft', 'Rflop_phrot', 'Rflop_proj', 'Rflop_conv')
-
-            result_expressions = (tp.Npix_linear, tp.Mbuf_vis/c.peta, tp.Mw_cache/c.tera, tp.Rio/c.tera,
-                                  tp.Rflop/c.peta, tp.Rflop_grid/c.peta, tp.Rflop_fft/c.peta,
-                                  tp.Rflop_phrot/c.peta, tp.Rflop_proj/c.peta, tp.Rflop_conv/c.peta)
-
-            results_for_submode = api.evaluate_expressions(result_expressions, tp, Tsnap, Nfacet, take_maxima)
-            result_value_string[0] += str('%.d, ') % results_for_submode[0]  # Npix_linear
-
-            # The rest of the values are computed as numbers - either summed (default) or max (for some)
-            for i in range(1, len(result_expression_strings)):
-                result = results_for_submode[i]
-                if result_expression_strings[i] in imp.EXPR_NOT_SUMMED_ACROSS_MODES:
-                    result_values[i] += result
-                else:
-                    result_values[i] = max(result_values[i], result)
-
-        # String formatting of the first result (Npix_linear)
-        result_value_string[0] = result_value_string[0][:-2]
-        if len(relevant_modes) > 1:
-            result_value_string[0] = '(%s)' % result_value_string[0]
-=======
             # Calculate expressions
             result_expressions = SkaIPythonAPI.mk_result_expressions(result_map, tp)
             results_for_submode = api.evaluate_expressions(result_expressions, tp, Tsnap, Nfacet)
             result_value_array.append(results_for_submode)
->>>>>>> 8b07a8c9
 
         # Combine mode results
         result_values = SkaIPythonAPI.combine_mode_results(result_value_array, result_map)
@@ -761,6 +677,7 @@
         expression_strings = ('Rflop_conv', 'Rflop_fft', 'Rflop_grid', 'Rflop_proj', 'Rflop_phrot', 'Rflop', 'Mbuf_vis',
                               'Mw_cache', 'Npix_linear', 'Rio')
         nr_key_expr_per_mode = len(expression_strings)
+        values_to_take_max = ('Npix_linear')
         key_expressions = {}
         for key in expression_strings:
             key_expressions[key] = {}
@@ -783,14 +700,14 @@
 
         key_results = {}
         for key in expression_strings:
-            take_max = (key in imp.EXPR_NOT_SUMMED_ACROSS_BINS)
+            take_max = (key in values_to_take_max)
             results = np.array([])
             for mode in modes_expanded:
                 tp = tps[mode]
                 expression = key_expressions[key][mode]
+                substitution = substitutions[mode]
                 expression_subst = expression  # Will stay unchanged if a literal number (see if statement below)
-                if imp.is_literal(expression):
-                    substitution = substitutions[mode]
+                if not (isinstance(expression, (int, long)) or isinstance(expression, float)):
                     expression_subst = expression.subs(substitution)
                 results = np.append(results, imp.evaluate_binned_expression(expression_subst, tp, take_max=take_max))
 
@@ -847,11 +764,7 @@
 
     @staticmethod
     def evaluate_telescope_optimized(telescope, band, mode, max_baseline="default", Nf_max="default",
-<<<<<<< HEAD
-                                     blcoal=True, on_the_fly=False, verbose=False):
-=======
                                      bldta=True, on_the_fly=False, verbose=False, rows=None):
->>>>>>> 8b07a8c9
         """
         Evaluates a telescope with manually supplied parameters, but then automatically optimizes NFacet and Tsnap
         to minimize the total FLOP rate for the supplied parameters
@@ -882,14 +795,6 @@
         param_units = ('m', '', '', '', '')
         SkaIPythonAPI.show_table('Arguments', param_titles, param_values, param_units)
 
-<<<<<<< HEAD
-        result_titles = ('Optimal Number(s) of Facets', 'Optimal Snapshot Time(s)',
-                         'Image side length(s)', 'Visibility Buffer (no overheads)', 'Working (cache) memory',
-                         'I/O Rate', 'Total Compute Requirement',
-                         '-> Gridding', '-> FFT', '-> Phase Rotation', '-> Projection', '-> Convolution')
-        result_units = ('', 'sec.', 'pixels', 'PetaBytes', 'TeraBytes', 'TeraBytes/s',
-                        'PetaFLOPS', 'PetaFLOPS','PetaFLOPS','PetaFLOPS','PetaFLOPS','PetaFLOPS')
-=======
         result_map = SkaIPythonAPI.RESULT_MAP
         if rows is not None:
             result_map = filter(lambda row: row[0] in rows, result_map)
@@ -897,7 +802,6 @@
         result_titles.extend(SkaIPythonAPI.mk_result_titles(result_map))
         result_units = ['', 'sec']
         result_units.extend(SkaIPythonAPI.mk_result_units(result_map))
->>>>>>> 8b07a8c9
 
         assert len(result_titles) == len(result_units)
 
@@ -972,21 +876,12 @@
         return (result_values, result_values_strings, result_titles)
 
     @staticmethod
-<<<<<<< HEAD
-    def _compute_results(telescope, band, relevant_modes, blcoal, otfk, max_baseline, nr_frequency_channels, verbose):
-        """
-        A specialized utility for computing a hard-coded set of results. This is a private method.
-        Computes a fixed array of ten numerical results and twelve string results; these two result arrays are
-        returned as a tuple, and used for display purposes in graphs. Both are needed, because results of composite
-        modes are either summed (such as FLOPS) or concatenanted (such as optimal Tsnap values).
-=======
     def _compute_results(telescope, band, relevant_modes, bldta, otfk,
                          max_baseline, nr_frequency_channels, verbose,
                          result_map):
         """A private method for computing a set of results for
         optimised Tsnap and Nfacet values.
 
->>>>>>> 8b07a8c9
         @param telescope:
         @param band:
         @param blcoal: Baseline dependent coalescing (before gridding)
@@ -998,19 +893,6 @@
         @param result_map: results to produce
         @return: result value array
         """
-<<<<<<< HEAD
-        result_values = np.zeros(12)  # The number of computed values in the result_expressions array + tsnap + nfacet
-        result_value_string = ['', '', '']  # The non-summed values: nfacet_opt, tsnap_opt and Npix_linear
-        # The parameters that care computed as binned expressions are mostly summed across bins. The exception to this
-        # rule is Npix_linear, where the maximum is taken instead
-        take_maxima = [False] * 10
-        #TODO: improved the way that take_maxima is determined. Rather do this automatically based on the expression
-        take_maxima[0] = True  # The first entry corresponds to Npix_linear, see below
-        take_maxima[1] = True  # The second entry corresponds to Mbuf_vis, see below
-        for submode in relevant_modes:
-            # Calculate the telescope parameters
-            tp = imp.calc_tel_params(telescope, submode, band=band, blcoal=blcoal, otfk=otfk,
-=======
 
         # Loop through modes to collect result values
         result_values = []
@@ -1018,38 +900,22 @@
 
             # Calculate the telescope parameters
             tp = imp.calc_tel_params(telescope, submode, band=band, bldta=bldta, otfk=otfk,
->>>>>>> 8b07a8c9
                                      max_baseline=max_baseline, nr_frequency_channels=nr_frequency_channels,
                                      verbose=verbose)
 
             # Optimise Tsnap & Nfacet
             (tsnap_opt, nfacet_opt) = imp.find_optimal_Tsnap_Nfacet(tp, verbose=verbose)
 
-<<<<<<< HEAD
-            result_expression_strings = ('Npix_linear', 'Mbuf_vis', 'Mw_cache', 'Rio', 'Rflop', 'Rflop_grid',
-                                         'Rflop_fft', 'Rflop_phrot', 'Rflop_proj', 'Rflop_conv')
-
-            result_expressions = (tp.Npix_linear, tp.Mbuf_vis/c.peta, tp.Mw_cache/c.tera, tp.Rio/c.tera,
-                                  tp.Rflop/c.peta, tp.Rflop_grid/c.peta, tp.Rflop_fft/c.peta,
-                                  tp.Rflop_phrot/c.peta, tp.Rflop_proj/c.peta, tp.Rflop_conv/c.peta)
-=======
             # Evaluate expressions from map
             result_expressions = SkaIPythonAPI.mk_result_expressions(result_map, tp)
             results_for_submode = api.evaluate_expressions(result_expressions, tp, tsnap_opt, nfacet_opt)
             result_values.append(results_for_submode)
->>>>>>> 8b07a8c9
 
             result_value_string[0] += str('%d, ') % nfacet_opt
             result_value_string[1] += str('%.1f, ') % tsnap_opt
             results_for_submode = api.evaluate_expressions(result_expressions, tp, tsnap_opt, nfacet_opt, take_maxima)
             result_value_string[2] += str('%.d, ') % results_for_submode[0]  # Npix_linear
-            # The rest of the values are computed as numbers - either summed (default) or max (for some)
-            for i in range(3,len(result_expression_strings)):
-                result = results_for_submode[i]
-                if result_expression_strings[i] in imp.EXPR_NOT_SUMMED_ACROSS_MODES:
-                    result_values[i] += result
-                else:
-                    result_values[i] = max(result_values[i], result)
+            result_values[3:] += results_for_submode[1:]  # Sum the rest of the values
 
         # String formatting of the first two results (Tsnap_opt and NFacet_opt)
         result_value_string[0] = result_value_string[0][:-2]
